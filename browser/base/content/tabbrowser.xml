<?xml version="1.0"?>

<!-- ***** BEGIN LICENSE BLOCK *****
   - Version: MPL 1.1/GPL 2.0/LGPL 2.1
   -
   - The contents of this file are subject to the Mozilla Public License Version
   - 1.1 (the "License"); you may not use this file except in compliance with
   - the License. You may obtain a copy of the License at
   - http://www.mozilla.org/MPL/
   -
   - Software distributed under the License is distributed on an "AS IS" basis,
   - WITHOUT WARRANTY OF ANY KIND, either express or implied. See the License
   - for the specific language governing rights and limitations under the
   - License.
   -
   - The Original Code is this file as it was released on March 28, 2001.
   -
   - The Initial Developer of the Original Code is
   - David Hyatt.
   - Portions created by the Initial Developer are Copyright (C) 2001
   - the Initial Developer. All Rights Reserved.
   -
   - Contributor(s):
   -   David Hyatt <hyatt@netscape.com> (Original Author of <tabbrowser>)
   -   Mike Connor <mconnor@steelgryphon.com>
   -   Peter Parente <parente@cs.unc.edu>
   -   Giorgio Maone <g.maone@informaction.com>
   -   Asaf Romano <mozilla.mano@sent.com>
   -   Seth Spitzer <sspitzer@mozilla.org>
   -   Simon Bünzli <zeniko@gmail.com>
   -   Michael Ventnor <ventnor.bugzilla@yahoo.com.au>
   -   Mark Pilgrim <pilgrim@gmail.com>
   -   Dão Gottwald <dao@mozilla.com>
   -   Paul O’Shannessy <paul@oshannessy.com>
   -   Rob Arnold <tellrob@gmail.com>
   -
   - Alternatively, the contents of this file may be used under the terms of
   - either the GNU General Public License Version 2 or later (the "GPL"), or
   - the GNU Lesser General Public License Version 2.1 or later (the "LGPL"),
   - in which case the provisions of the GPL or the LGPL are applicable instead
   - of those above. If you wish to allow use of your version of this file only
   - under the terms of either the GPL or the LGPL, and not to allow others to
   - use your version of this file under the terms of the MPL, indicate your
   - decision by deleting the provisions above and replace them with the notice
   - and other provisions required by the GPL or the LGPL. If you do not delete
   - the provisions above, a recipient may use your version of this file under
   - the terms of any one of the MPL, the GPL or the LGPL.
   -
   - ***** END LICENSE BLOCK ***** -->

<!DOCTYPE bindings [
<!ENTITY % tabBrowserDTD SYSTEM "chrome://browser/locale/tabbrowser.dtd" >
%tabBrowserDTD;
]>

<bindings id="tabBrowserBindings"
          xmlns="http://www.mozilla.org/xbl"
          xmlns:xul="http://www.mozilla.org/keymaster/gatekeeper/there.is.only.xul"
          xmlns:xbl="http://www.mozilla.org/xbl">

  <binding id="tabbrowser">
    <resources>
      <stylesheet src="chrome://browser/content/tabbrowser.css"/>
    </resources>

    <content>
      <xul:stringbundle anonid="tbstringbundle" src="chrome://browser/locale/tabbrowser.properties"/>
      <xul:tabbox anonid="tabbox" class="tabbrowser-tabbox"
                  flex="1" eventnode="document" xbl:inherits="handleCtrlPageUpDown"
                  onselect="if (event.target.localName == 'tabpanels') this.parentNode.updateCurrentBrowser();">
        <xul:tabpanels flex="1" class="plain" selectedIndex="0" anonid="panelcontainer">
          <xul:notificationbox flex="1">
            <xul:browser flex="1" type="content-primary" message="true" disablehistory="true"
                         xbl:inherits="tooltip=contenttooltip,contextmenu=contentcontextmenu,autocompletepopup"/>
          </xul:notificationbox>
        </xul:tabpanels>
      </xul:tabbox>
      <children/>
    </content>
    <implementation implements="nsIDOMEventListener">

      <property name="tabContextMenu" readonly="true"
                onget="return this.tabContainer.contextMenu;"/>

      <field name="tabContainer" readonly="true">
        document.getElementById(this.getAttribute("tabcontainer"));
      </field>
      <field name="tabs" readonly="true">
        this.tabContainer.childNodes;
      </field>
      <property name="visibleTabs" readonly="true"
                onget="return Array.filter(this.tabs, function(tab) !tab.hidden);"/>
      <field name="mURIFixup" readonly="true">
        Components.classes["@mozilla.org/docshell/urifixup;1"]
                  .getService(Components.interfaces.nsIURIFixup);
      </field>
      <field name="mFaviconService" readonly="true">
        Components.classes["@mozilla.org/browser/favicon-service;1"]
                  .getService(Components.interfaces.nsIFaviconService);
      </field>
      <field name="mBrowserHistory" readonly="true">
        Components.classes["@mozilla.org/browser/nav-history-service;1"]
                  .getService(Components.interfaces.nsIBrowserHistory);
      </field>
      <field name="mTabBox" readonly="true">
        document.getAnonymousElementByAttribute(this, "anonid", "tabbox");
      </field>
      <field name="mPanelContainer" readonly="true">
        document.getAnonymousElementByAttribute(this, "anonid", "panelcontainer");
      </field>
      <field name="mStringBundle">
        document.getAnonymousElementByAttribute(this, "anonid", "tbstringbundle");
      </field>
      <field name="mCurrentTab">
        null
      </field>
      <field name="_lastRelatedTab">
        null
      </field>
      <field name="mCurrentBrowser">
        null
      </field>
      <field name="mProgressListeners">
        []
      </field>
      <field name="mTabsProgressListeners">
        []
      </field>
      <field name="mTabListeners">
        new Array()
      </field>
      <field name="mTabFilters">
        new Array()
      </field>
      <field name="mTabbedMode">
        false
      </field>
      <field name="mIsBusy">
        false
      </field>
      <field name="arrowKeysShouldWrap" readonly="true">
#ifdef XP_MACOSX
        true
#else
        false
#endif
      </field>
      <field name="mAddProgressListenerWasCalled">
        false
      </field>
      <field name="_browsers">
        null
      </field>

      <field name="_autoScrollPopup">
        null
      </field>

      <field name="_previewMode">
        false
      </field>

      <property name="_numPinnedTabs" readonly="true">
        <getter><![CDATA[
          for (var i = 0; i < this.tabs.length; i++) {
            if (!this.tabs[i].pinned)
              break;
          }
          return i;
        ]]></getter>
      </property>

      <method name="pinTab">
        <parameter name="aTab"/>
        <body><![CDATA[
          if (aTab.pinned)
            return;

          this.moveTabTo(aTab, this._numPinnedTabs);
          aTab.setAttribute("pinned", "true");
          this.tabContainer._positionPinnedTabs();
        ]]></body>
      </method>

      <method name="unpinTab">
        <parameter name="aTab"/>
        <body><![CDATA[
          if (!aTab.pinned)
            return;

          this.moveTabTo(aTab, this._numPinnedTabs - 1);
          aTab.removeAttribute("pinned");
          aTab.style.MozMarginStart = "";
          this.tabContainer._positionPinnedTabs();
        ]]></body>
      </method>

      <method name="previewTab">
        <parameter name="aTab"/>
        <parameter name="aCallback"/>
        <body>
          <![CDATA[
            let currentTab = this.selectedTab;
            try {
              // Suppress focus, ownership and selected tab changes
              this._previewMode = true;
              this.selectedTab = aTab;
              aCallback();
            } finally {
              this.selectedTab = currentTab;
              this._previewMode = false;
            }
          ]]>
        </body>
      </method>

      <method name="getBrowserAtIndex">
        <parameter name="aIndex"/>
        <body>
          <![CDATA[
            return this.browsers[aIndex];
          ]]>
        </body>
      </method>

      <method name="getBrowserIndexForDocument">
        <parameter name="aDocument"/>
        <body>
          <![CDATA[
            var tab = this._getTabForContentWindow(aDocument.defaultView);
            return tab ? tab._tPos : -1;
          ]]>
        </body>
      </method>

      <method name="getBrowserForDocument">
        <parameter name="aDocument"/>
        <body>
          <![CDATA[
            var tab = this._getTabForContentWindow(aDocument.defaultView);
            return tab ? tab.linkedBrowser : null;
          ]]>
        </body>
      </method>

      <method name="_getTabForContentWindow">
        <parameter name="aWindow"/>
        <body>
        <![CDATA[
          for (let i = 0; i < this.browsers.length; i++) {
            if (this.browsers[i].contentWindow == aWindow)
              return this.tabs[i];
          }
          return null;
        ]]>
        </body>
      </method>

      <method name="getNotificationBox">
        <parameter name="aBrowser"/>
        <body>
          <![CDATA[
            return (aBrowser || this.mCurrentBrowser).parentNode;
          ]]>
        </body>
      </method>

      <method name="_callProgressListeners">
        <parameter name="aBrowser"/>
        <parameter name="aMethod"/>
        <parameter name="aArguments"/>
        <parameter name="aCallGlobalListeners"/>
        <parameter name="aCallTabsListeners"/>
        <body><![CDATA[
          var rv = true;

          if (!aBrowser)
            aBrowser = this.mCurrentBrowser;

          if (aCallGlobalListeners != false &&
              aBrowser == this.mCurrentBrowser) {
            this.mProgressListeners.forEach(function (p) {
              if (aMethod in p) {
                try {
                  if (!p[aMethod].apply(p, aArguments))
                    rv = false;
                } catch (e) {
                  // don't inhibit other listeners
                  Components.utils.reportError(e);
                }
              }
            });
          }

          if (aCallTabsListeners != false) {
            aArguments.unshift(aBrowser);

            this.mTabsProgressListeners.forEach(function (p) {
              if (aMethod in p) {
                try {
                  if (!p[aMethod].apply(p, aArguments))
                    rv = false;
                } catch (e) {
                  // don't inhibit other listeners
                  Components.utils.reportError(e);
                }
              }
            });
          }

          return rv;
        ]]></body>
      </method>

      <!-- A web progress listener object definition for a given tab. -->
      <method name="mTabProgressListener">
        <parameter name="aTab"/>
        <parameter name="aBrowser"/>
        <parameter name="aStartsBlank"/>
        <body>
        <![CDATA[
          return ({
            mTabBrowser: this,
            mTab: aTab,
            mBrowser: aBrowser,
            mBlank: aStartsBlank,

            // cache flags for correct status bar update after tab switching
            mStateFlags: 0,
            mStatus: 0,
            mMessage: "",
            mTotalProgress: 0,

            // count of open requests (should always be 0 or 1)
            mRequestCount: 0,

            destroy: function () {
              this._cancelStalledTimer();
              this.mTab.removeAttribute("stalled");
              delete this.mTab;
              delete this.mBrowser;
              delete this.mTabBrowser;
            },

            _callProgressListeners: function () {
              Array.unshift(arguments, this.mBrowser);
              return this.mTabBrowser._callProgressListeners.apply(this.mTabBrowser, arguments);
            },

            onProgressChange: function (aWebProgress, aRequest,
                                        aCurSelfProgress, aMaxSelfProgress,
                                        aCurTotalProgress, aMaxTotalProgress) {
              this.mTotalProgress = aMaxTotalProgress ? aCurTotalProgress / aMaxTotalProgress : 0;

              if (this.mBlank)
                return;

              if (this.mTotalProgress) {
                const STATES = 8;
                let state = Math.ceil(STATES * this.mTotalProgress);
                if (state != this.mTab.getAttribute("progress")) {
                  this.mTab.setAttribute("progress", state);
                  this.mTab.removeAttribute("stalled");
                  this._startStalledTimer();
                }
              }

              this._callProgressListeners("onProgressChange",
                                          [aWebProgress, aRequest,
                                           aCurSelfProgress, aMaxSelfProgress,
                                           aCurTotalProgress, aMaxTotalProgress]);
            },

            onProgressChange64: function (aWebProgress, aRequest,
                                          aCurSelfProgress, aMaxSelfProgress,
                                          aCurTotalProgress, aMaxTotalProgress) {
              return this.onProgressChange(aWebProgress, aRequest,
                aCurSelfProgress, aMaxSelfProgress, aCurTotalProgress,
                aMaxTotalProgress);
            },

            onStateChange: function (aWebProgress, aRequest, aStateFlags, aStatus) {
              if (!aRequest)
                return;

              var oldBlank = this.mBlank;

              const nsIWebProgressListener = Components.interfaces.nsIWebProgressListener;
              const nsIChannel = Components.interfaces.nsIChannel;

              if (aStateFlags & nsIWebProgressListener.STATE_START) {
                this.mRequestCount++;
              }
              else if (aStateFlags & nsIWebProgressListener.STATE_STOP) {
                const NS_ERROR_UNKNOWN_HOST = 2152398878;
                if (--this.mRequestCount > 0 && aStatus == NS_ERROR_UNKNOWN_HOST) {
                  // to prevent bug 235825: wait for the request handled
                  // by the automatic keyword resolver
                  return;
                }
                // since we (try to) only handle STATE_STOP of the last request,
                // the count of open requests should now be 0
                this.mRequestCount = 0;
              }

              if (aStateFlags & nsIWebProgressListener.STATE_START &&
                  aStateFlags & nsIWebProgressListener.STATE_IS_NETWORK) {
                // It's okay to clear what the user typed when we start
                // loading a document. If the user types, this counter gets
                // set to zero, if the document load ends without an
                // onLocationChange, this counter gets decremented
                // (so we keep it while switching tabs after failed loads)
                // We need to add 2 because loadURIWithFlags may have
                // cancelled a pending load which would have cleared
                // its anchor scroll detection temporary increment.
                if (aWebProgress.DOMWindow == this.mBrowser.contentWindow)
                  this.mBrowser.userTypedClear += 2;

                if (!this.mBlank) {
                  if (!(aStateFlags & nsIWebProgressListener.STATE_RESTORING)) {
                    this.mTab.setAttribute("busy", "true");
                    this._startStalledTimer();
                    this.mTabBrowser.updateIcon(this.mTab);
                    this.mTabBrowser.setTabTitleLoading(this.mTab);
                  }

                  if (this.mTabBrowser.mCurrentTab == this.mTab)
                    this.mTabBrowser.mIsBusy = true;
                }
              }
              else if (aStateFlags & nsIWebProgressListener.STATE_STOP &&
                       aStateFlags & nsIWebProgressListener.STATE_IS_NETWORK) {
                if (aWebProgress.DOMWindow == this.mBrowser.contentWindow) {
                  // The document is done loading, we no longer want the
                  // value cleared.
                  if (this.mBrowser.userTypedClear > 1)
                    this.mBrowser.userTypedClear -= 2;
                  else if (this.mBrowser.userTypedClear > 0)
                    this.mBrowser.userTypedClear--;

                  if (!this.mBrowser.mIconURL)
                    this.mTabBrowser.useDefaultIcon(this.mTab);
                }

                if (this.mBlank)
                  this.mBlank = false;

                this.mTab.removeAttribute("busy");
                this.mTab.removeAttribute("progress");
                this.mTab.removeAttribute("stalled");
                this._cancelStalledTimer();
                this.mTabBrowser.updateIcon(this.mTab);

                var location = aRequest.QueryInterface(nsIChannel).URI;

                // For keyword URIs clear the user typed value since they will be changed into real URIs
                if (location.scheme == "keyword")
                  this.mBrowser.userTypedValue = null;

                if (this.mTab.label == this.mTabBrowser.mStringBundle.getString("tabs.loading"))
                  this.mTabBrowser.setTabTitle(this.mTab);

                if (this.mTabBrowser.mCurrentTab == this.mTab)
                  this.mTabBrowser.mIsBusy = false;
              }

              if (oldBlank) {
                this._callProgressListeners("onUpdateCurrentBrowser",
                                            [aStateFlags, aStatus, "", 0],
                                            true, false);
              } else {
                this._callProgressListeners("onStateChange",
                                            [aWebProgress, aRequest, aStateFlags, aStatus],
                                            true, false);
              }

              this._callProgressListeners("onStateChange",
                                          [aWebProgress, aRequest, aStateFlags, aStatus],
                                          false);

              if (aStateFlags & (nsIWebProgressListener.STATE_START |
                                 nsIWebProgressListener.STATE_STOP)) {
                // reset cached temporary values at beginning and end
                this.mMessage = "";
                this.mTotalProgress = 0;
              }
              this.mStateFlags = aStateFlags;
              this.mStatus = aStatus;
            },

            onLocationChange: function (aWebProgress, aRequest, aLocation) {
              // The document loaded correctly, clear the value if we should
              if (this.mBrowser.userTypedClear > 0)
                this.mBrowser.userTypedValue = null;

              // Don't clear the favicon if this onLocationChange was triggered
              // by a pushState or a replaceState.  See bug 550565.
              if (aWebProgress.DOMWindow == this.mBrowser.contentWindow &&
                  aWebProgress.isLoadingDocument &&
                  !(this.mBrowser.docShell.loadType & Ci.nsIDocShell.LOAD_CMD_PUSHSTATE)) {
                this.mBrowser.mIconURL = null;
              }

              // changing location, clear out the missing plugins list
              this.mBrowser.missingPlugins = null;

              var browserHistory = this.mTabBrowser.mBrowserHistory;
              if ("lastURI" in this.mBrowser && this.mBrowser.lastURI)
                browserHistory.unregisterOpenPage(this.mBrowser.lastURI);
              browserHistory.registerOpenPage(aLocation);

              if (!this.mBlank) {
                this._callProgressListeners("onLocationChange",
                                            [aWebProgress, aRequest, aLocation]);
              }

              this.mBrowser.lastURI = aLocation;

            },

            onStatusChange: function (aWebProgress, aRequest, aStatus, aMessage) {
              if (this.mBlank)
                return;

              this._callProgressListeners("onStatusChange",
                                          [aWebProgress, aRequest, aStatus, aMessage]);

              this.mMessage = aMessage;
            },

            onSecurityChange: function (aWebProgress, aRequest, aState) {
              this._callProgressListeners("onSecurityChange",
                                          [aWebProgress, aRequest, aState]);
            },

            onRefreshAttempted: function (aWebProgress, aURI, aDelay, aSameURI) {
              return this._callProgressListeners("onRefreshAttempted",
                                                 [aWebProgress, aURI, aDelay, aSameURI]);
            },

            QueryInterface: function (aIID) {
              if (aIID.equals(Components.interfaces.nsIWebProgressListener) ||
                  aIID.equals(Components.interfaces.nsIWebProgressListener2) ||
                  aIID.equals(Components.interfaces.nsISupportsWeakReference) ||
                  aIID.equals(Components.interfaces.nsISupports))
                return this;
              throw Components.results.NS_NOINTERFACE;
            },

            _startStalledTimer: function () {
              this._cancelStalledTimer();
              this._stalledTimer = setTimeout(function (self) { 
                self.mTab.setAttribute("stalled", "true");
              }, 700, this);
            },

            _cancelStalledTimer: function () {
              if (this._stalledTimer) {
                clearTimeout(this._stalledTimer);
                this._stalledTimer = 0;
              }
            }
          });
        ]]>
        </body>
      </method>

      <method name="setIcon">
        <parameter name="aTab"/>
        <parameter name="aURI"/>
        <body>
          <![CDATA[
            var browser = this.getBrowserForTab(aTab);
            browser.mIconURL = aURI instanceof Ci.nsIURI ? aURI.spec : aURI;

            if (aURI && this.mFaviconService) {
              if (!(aURI instanceof Ci.nsIURI))
                aURI = makeURI(aURI);
              this.mFaviconService.setAndLoadFaviconForPage(browser.currentURI,
                                                            aURI, false);
            }

            this.updateIcon(aTab);

            this._callProgressListeners(browser, "onLinkIconAvailable", [browser.mIconURL]);
          ]]>
        </body>
      </method>

      <method name="getIcon">
        <parameter name="aTab"/>
        <body>
          <![CDATA[
            let browser = aTab ? this.getBrowserForTab(aTab) : this.selectedBrowser;
            return browser.mIconURL;
          ]]>
        </body>
      </method>

      <method name="updateIcon">
        <parameter name="aTab"/>
        <body>
          <![CDATA[
            var browser = this.getBrowserForTab(aTab);
            if (!aTab.hasAttribute("busy") && browser.mIconURL)
              aTab.setAttribute("image", browser.mIconURL);
            else
              aTab.removeAttribute("image");
            this._tabAttrModified(aTab);
          ]]>
        </body>
      </method>

      <method name="shouldLoadFavIcon">
        <parameter name="aURI"/>
        <body>
          <![CDATA[
            return (aURI &&
                    Services.prefs.getBoolPref("browser.chrome.site_icons") &&
                    Services.prefs.getBoolPref("browser.chrome.favicons") &&
                    ("schemeIs" in aURI) && (aURI.schemeIs("http") || aURI.schemeIs("https")));
          ]]>
        </body>
      </method>

      <method name="useDefaultIcon">
        <parameter name="aTab"/>
        <body>
          <![CDATA[
            var browser = this.getBrowserForTab(aTab);
            var docURIObject = browser.contentDocument.documentURIObject; 
            if (browser.contentDocument instanceof ImageDocument) {
              if (Services.prefs.getBoolPref("browser.chrome.site_icons")) {
                try {
                  let sz = Services.prefs.getIntPref("browser.chrome.image_icons.max_size");
                  if (!sz)
                    return;

                  var req = browser.contentDocument.imageRequest;
                  if (!req || !req.image ||
                      req.image.width > sz ||
                      req.image.height > sz)
                    return;

                  this.setIcon(aTab, browser.currentURI);
                } catch (e) { }
              }
            }
            // Use documentURIObject in the check for shouldLoadFavIcon so that we
            // do the right thing with about:-style error pages.  Bug 453442
            else if (this.shouldLoadFavIcon(docURIObject)) {
              var url = docURIObject.prePath + "/favicon.ico";
              if (!this.isFailedIcon(url))
                this.setIcon(aTab, url);
            }
          ]]>
        </body>
      </method>

      <method name="isFailedIcon">
        <parameter name="aURI"/>
        <body>
          <![CDATA[
            if (this.mFaviconService) {
              if (!(aURI instanceof Ci.nsIURI))
                aURI = makeURI(aURI);
              return this.mFaviconService.isFailedFavicon(aURI);
            }
            return null;
          ]]>
        </body>
      </method>

      <method name="getWindowTitleForBrowser">
        <parameter name="aBrowser"/>
        <body>
          <![CDATA[
            var newTitle = "";
            var docTitle;
            var docElement = this.ownerDocument.documentElement;
            var sep = docElement.getAttribute("titlemenuseparator");

            if (aBrowser.docShell.contentViewer)
              docTitle = aBrowser.contentTitle;

            if (!docTitle)
              docTitle = docElement.getAttribute("titledefault");

            var modifier = docElement.getAttribute("titlemodifier");
            if (docTitle) {
              newTitle += docElement.getAttribute("titlepreface");
              newTitle += docTitle;
              if (modifier)
                newTitle += sep;
            }
            newTitle += modifier;

            // If location bar is hidden and the URL type supports a host,
            // add the scheme and host to the title to prevent spoofing.
            // XXX https://bugzilla.mozilla.org/show_bug.cgi?id=22183#c239
            try {
              if (docElement.getAttribute("chromehidden").indexOf("location") != -1) {
                var uri = this.mURIFixup.createExposableURI(
                            aBrowser.currentURI);
                if (uri.scheme == "about")
                  newTitle = uri.spec + sep + newTitle;
                else
                  newTitle = uri.prePath + sep + newTitle;
              }
            } catch (e) {}

            return newTitle;
          ]]>
        </body>
      </method>

      <method name="updateTitlebar">
        <body>
          <![CDATA[
            if (TabCandy.isVisible()) {
              // ToDo: this will be removed when we gain ability to draw o the menu bar. 
              this.ownerDocument.title = TabCandy.getWindowTitle();
            } else {
              this.ownerDocument.title = this.getWindowTitleForBrowser(this.mCurrentBrowser);
            }
          ]]>
        </body>
      </method>

      <method name="updateCurrentBrowser">
        <parameter name="aForceUpdate"/>
        <body>
          <![CDATA[
            var newBrowser = this.getBrowserAtIndex(this.tabContainer.selectedIndex);
            if (this.mCurrentBrowser == newBrowser && !aForceUpdate)
              return;

            var oldTab = this.mCurrentTab;

            // Preview mode should not reset the owner
            if (!this._previewMode && oldTab != this.selectedTab)
              oldTab.owner = null;

            this._lastRelatedTab = null;

            var oldBrowser = this.mCurrentBrowser;
            if (oldBrowser)
              oldBrowser.setAttribute("type", "content-targetable");

            var updatePageReport = false;
            if (!oldBrowser ||
                (oldBrowser.pageReport && !newBrowser.pageReport) ||
                (!oldBrowser.pageReport && newBrowser.pageReport))
              updatePageReport = true;

            newBrowser.setAttribute("type", "content-primary");
            this.mCurrentBrowser = newBrowser;
            this.mCurrentTab = this.selectedTab;

            if (updatePageReport)
              this.mCurrentBrowser.updatePageReport();

            // Update the URL bar.
            var loc = this.mCurrentBrowser.currentURI;

            var webProgress = this.mCurrentBrowser.webProgress;
            var securityUI = this.mCurrentBrowser.securityUI;

            this._callProgressListeners(null, "onLocationChange",
                                        [webProgress, null, loc], true, false);

            if (securityUI) {
              this._callProgressListeners(null, "onSecurityChange",
                                          [webProgress, null, securityUI.state], true, false);
            }

            var listener = this.mTabListeners[this.tabContainer.selectedIndex] || null;
            if (listener && listener.mStateFlags) {
              this._callProgressListeners(null, "onUpdateCurrentBrowser",
                                          [listener.mStateFlags, listener.mStatus,
                                           listener.mMessage, listener.mTotalProgress],
                                          true, false);
            }

            // Don't switch the fast find or update the titlebar (bug 540248) - this tab switch is temporary
            if (!this._previewMode) {
<<<<<<< HEAD
              this._fastFind.setDocShell(this.mCurrentBrowser.docShell);
=======
              try {
                this._fastFind.setDocShell(this.mCurrentBrowser.docShell);
              } catch (e) {
                Components.utils.reportError(e);
              }
>>>>>>> 487c064f
              this.updateTitlebar();
            }

            // If the new tab is busy, and our current state is not busy, then
            // we need to fire a start to all progress listeners.
            const nsIWebProgressListener = Components.interfaces.nsIWebProgressListener;
            if (this.mCurrentTab.hasAttribute("busy") && !this.mIsBusy) {
              this.mIsBusy = true;
              this._callProgressListeners(null, "onStateChange",
                                          [webProgress, null,
                                           nsIWebProgressListener.STATE_START |
                                           nsIWebProgressListener.STATE_IS_NETWORK, 0],
                                          true, false);
            }

            // If the new tab is not busy, and our current state is busy, then
            // we need to fire a stop to all progress listeners.
            if (!this.mCurrentTab.hasAttribute("busy") && this.mIsBusy) {
              this.mIsBusy = false;
              this._callProgressListeners(null, "onStateChange",
                                          [webProgress, null,
                                           nsIWebProgressListener.STATE_STOP |
                                           nsIWebProgressListener.STATE_IS_NETWORK, 0],
                                          true, false);
            }

            // TabSelect events are suppressed during preview mode to avoid confusing extensions and other bits of code
            // that might rely upon the other changes suppressed.
            // Focus is suppressed in the event that the main browser window is minimized - focusing a tab would restore the window
            if (!this._previewMode) {
              // We've selected the new tab, so go ahead and notify listeners.
              var event = document.createEvent("Events");
              event.initEvent("TabSelect", true, false);
              this.mCurrentTab.dispatchEvent(event);

              this._tabAttrModified(oldTab);
              this._tabAttrModified(this.mCurrentTab);

              // Change focus to the new browser unless the findbar is focused.
              if (!gFindBarInitialized ||
                  gFindBar.hidden ||
                  gFindBar.getElement("findbar-textbox").getAttribute("focused") != "true") {

                var fm = Components.classes["@mozilla.org/focus-manager;1"].
                           getService(Components.interfaces.nsIFocusManager);
                var newFocusedElement = fm.getFocusedElementForWindow(window.content, true, {});

                // for anchors, use FLAG_SHOWRING so that it is clear what link was
                // last clicked when switching back to that tab
                var focusFlags = fm.FLAG_NOSCROLL;
                if (newFocusedElement &&
                    (newFocusedElement instanceof HTMLAnchorElement ||
                     newFocusedElement.getAttributeNS("http://www.w3.org/1999/xlink", "type") == "simple"))
                  focusFlags |= fm.FLAG_SHOWRING;
                fm.setFocus(newBrowser, focusFlags);
              }
            }
          ]]>
        </body>
      </method>

      <method name="_tabAttrModified">
        <parameter name="aTab"/>
        <body><![CDATA[
          // This event should be dispatched when any of these attributes change:
          // label, crop, busy, image, selected
          var event = document.createEvent("Events");
          event.initEvent("TabAttrModified", true, false);
          aTab.dispatchEvent(event);
        ]]></body>
      </method>

      <method name="setTabTitleLoading">
        <parameter name="aTab"/>
        <body>
          <![CDATA[
            aTab.label = this.mStringBundle.getString("tabs.loading");
            aTab.setAttribute("crop", "end");
            this._tabAttrModified(aTab);
          ]]>
        </body>
      </method>

      <method name="setTabTitle">
        <parameter name="aTab"/>
        <body>
          <![CDATA[
            var browser = this.getBrowserForTab(aTab);
            var crop = "end";
            var title = browser.contentTitle;

            if (!title) {
              if (browser.currentURI.spec) {
                try {
                  title = this.mURIFixup.createExposableURI(browser.currentURI).spec;
                } catch(ex) {
                  title = browser.currentURI.spec;
                }
              }

              if (title && title != "about:blank") {
                // At this point, we now have a URI.
                // Let's try to unescape it using a character set
                // in case the URI is not ASCII.
                try {
                  var characterSet = browser.contentDocument.characterSet;
                  const textToSubURI = Components.classes["@mozilla.org/intl/texttosuburi;1"]
                                                 .getService(Components.interfaces.nsITextToSubURI);
                  title = textToSubURI.unEscapeNonAsciiURI(characterSet, title);
                } catch(ex) { /* Do nothing. */ }

                crop = "center";

              } else // Still no title?  Fall back to our untitled string.
                title = this.mStringBundle.getString("tabs.emptyTabTitle");
            }

            aTab.label = title;
            aTab.setAttribute("crop", crop);
            this._tabAttrModified(aTab);
          ]]>
        </body>
      </method>

      <method name="enterTabbedMode">
        <body>
          <![CDATA[
            if (this.mTabbedMode)
              return;

            this.mTabbedMode = true; // Welcome to multi-tabbed mode.

            if (XULBrowserWindow.isBusy) {
              this.mCurrentTab.setAttribute("busy", "true");
              this.mIsBusy = true;
              this.setTabTitleLoading(this.mCurrentTab);
              this.updateIcon(this.mCurrentTab);
            } else {
              this.setIcon(this.mCurrentTab, this.mCurrentBrowser.mIconURL);
            }

            var filter;
            if (this.mTabFilters.length > 0) {
              // Use the filter hooked up in our addProgressListener
              filter = this.mTabFilters[0];
            } else {
              // create a filter and hook it up to our first browser
              filter = Components.classes["@mozilla.org/appshell/component/browser-status-filter;1"]
                                 .createInstance(Components.interfaces.nsIWebProgress);
              this.mTabFilters[0] = filter;
              this.mCurrentBrowser.webProgress.addProgressListener(filter, Components.interfaces.nsIWebProgress.NOTIFY_ALL);
            }

            // Remove all our progress listeners from the active browser's filter.
            this.mProgressListeners.forEach(filter.removeProgressListener, filter);

            // Wire up a progress listener to our filter.
            const listener = this.mTabProgressListener(this.mCurrentTab,
                                                       this.mCurrentBrowser,
                                                       false);
            filter.addProgressListener(listener, Components.interfaces.nsIWebProgress.NOTIFY_ALL);
            this.mTabListeners[0] = listener;
          ]]>
        </body>
      </method>

      <method name="loadOneTab">
        <parameter name="aURI"/>
        <parameter name="aReferrerURI"/>
        <parameter name="aCharset"/>
        <parameter name="aPostData"/>
        <parameter name="aLoadInBackground"/>
        <parameter name="aAllowThirdPartyFixup"/>
        <body>
          <![CDATA[
            var aFromExternal;
            var aRelatedToCurrent;
            if (arguments.length == 2 &&
                typeof arguments[1] == "object" &&
                !(arguments[1] instanceof Ci.nsIURI)) {
              let params = arguments[1];
              aReferrerURI          = params.referrerURI;
              aCharset              = params.charset;
              aPostData             = params.postData;
              aLoadInBackground     = params.inBackground;
              aAllowThirdPartyFixup = params.allowThirdPartyFixup;
              aFromExternal         = params.fromExternal;
              aRelatedToCurrent     = params.relatedToCurrent;
            }

            var bgLoad = (aLoadInBackground != null) ? aLoadInBackground :
                         Services.prefs.getBoolPref("browser.tabs.loadInBackground");
            var owner = bgLoad ? null : this.selectedTab;
            var tab = this.addTab(aURI, {
                                  referrerURI: aReferrerURI,
                                  charset: aCharset,
                                  postData: aPostData,
                                  ownerTab: owner,
                                  allowThirdPartyFixup: aAllowThirdPartyFixup,
                                  fromExternal: aFromExternal,
                                  relatedToCurrent: aRelatedToCurrent});
            if (!bgLoad)
              this.selectedTab = tab;

            return tab;
         ]]>
        </body>
      </method>

      <method name="loadTabs">
        <parameter name="aURIs"/>
        <parameter name="aLoadInBackground"/>
        <parameter name="aReplace"/>
        <body><![CDATA[
          if (!aURIs.length)
            return;

          // The tab selected after this new tab is closed (i.e. the new tab's
          // "owner") is the next adjacent tab (i.e. not the previously viewed tab)
          // when several urls are opened here (i.e. closing the first should select
          // the next of many URLs opened) or if the pref to have UI links opened in
          // the background is set (i.e. the link is not being opened modally)
          //
          // i.e.
          //    Number of URLs    Load UI Links in BG       Focus Last Viewed?
          //    == 1              false                     YES
          //    == 1              true                      NO
          //    > 1               false/true                NO
          var owner = (aURIs.length > 1) || aLoadInBackground ? null : this.selectedTab;
          var firstTabAdded = null;

          if (aReplace) {
            try {
              this.loadURI(aURIs[0], null, null);
            } catch (e) {
              // Ignore failure in case a URI is wrong, so we can continue
              // opening the next ones.
            }
          }
          else
            firstTabAdded = this.addTab(aURIs[0], {ownerTab: owner, skipAnimation: true});

          var tabNum = this.tabContainer.selectedIndex;
          for (let i = 1; i < aURIs.length; ++i) {
            let tab = this.addTab(aURIs[i], {skipAnimation: true});
            if (aReplace)
              this.moveTabTo(tab, ++tabNum);
          }

          if (!aLoadInBackground) {
            if (firstTabAdded) {
              // .selectedTab setter focuses the content area
              this.selectedTab = firstTabAdded;
            }
            else
              window.content.focus();
          }
        ]]></body>
      </method>

      <method name="addTab">
        <parameter name="aURI"/>
        <parameter name="aReferrerURI"/>
        <parameter name="aCharset"/>
        <parameter name="aPostData"/>
        <parameter name="aOwner"/>
        <parameter name="aAllowThirdPartyFixup"/>
        <body>
          <![CDATA[
            var aFromExternal;
            var aRelatedToCurrent;
            var aSkipAnimation;
            if (arguments.length == 2 &&
                typeof arguments[1] == "object" &&
                !(arguments[1] instanceof Ci.nsIURI)) {
              let params = arguments[1];
              aReferrerURI          = params.referrerURI;
              aCharset              = params.charset;
              aPostData             = params.postData;
              aOwner                = params.ownerTab;
              aAllowThirdPartyFixup = params.allowThirdPartyFixup;
              aFromExternal         = params.fromExternal;
              aRelatedToCurrent     = params.relatedToCurrent;
              aSkipAnimation        = params.skipAnimation;
            }

            this._browsers = null; // invalidate cache

            this.enterTabbedMode();

            // if we're adding tabs, we're past interrupt mode, ditch the owner
            if (this.mCurrentTab.owner)
              this.mCurrentTab.owner = null;

            var t = document.createElementNS(
              "http://www.mozilla.org/keymaster/gatekeeper/there.is.only.xul",
                                             "tab");

            var blank = !aURI || (aURI == "about:blank");

            if (blank)
              t.setAttribute("label", this.mStringBundle.getString("tabs.emptyTabTitle"));
            else
              t.setAttribute("label", aURI);

            t.setAttribute("crop", "end");
            t.setAttribute("validate", "never");
            t.setAttribute("onerror", "this.removeAttribute('image');");
            t.className = "tabbrowser-tab";

            // When overflowing, new tabs are scrolled into view smoothly, which
            // doesn't go well together with the width transition. So we skip the
            // transition in that case.
            if (aSkipAnimation ||
                this.tabContainer.getAttribute("overflow") == "true") {
              t.setAttribute("fadein", "true");
              setTimeout(function (tabContainer) {
                tabContainer._handleNewTab(t);
              }, 0, this.tabContainer);
            } else {
              setTimeout(function () { t.setAttribute("fadein", "true"); }, 0);
            }

            this.tabContainer.appendChild(t);

            if (this.tabContainer.mTabstrip._isRTLScrollbox) {
              /* In RTL UI, the tab is visually added to the left side of the
               * tabstrip. This means the tabstip has to be scrolled back in
               * order to make sure the same set of tabs is visible before and
               * after the new tab is added.  See bug 508816. */

              this.tabContainer.mTabstrip.scrollByPixels(t.clientWidth);
            }

            // invalidate cache, because tabContainer is about to change
            this._browsers = null;

            // If this new tab is owned by another, assert that relationship
            if (aOwner)
              t.owner = aOwner;

            var b = document.createElementNS(
              "http://www.mozilla.org/keymaster/gatekeeper/there.is.only.xul",
                                             "browser");
            b.setAttribute("type", "content-targetable");
            b.setAttribute("message", "true");
            b.setAttribute("contextmenu", this.getAttribute("contentcontextmenu"));
            b.setAttribute("tooltip", this.getAttribute("contenttooltip"));
            if (this.hasAttribute("autocompletepopup"))
              b.setAttribute("autocompletepopup", this.getAttribute("autocompletepopup"));
            b.setAttribute("autoscrollpopup", this._autoScrollPopup.id);

            // Add the Message and the Browser to the box
            var notificationbox = document.createElementNS(
                                    "http://www.mozilla.org/keymaster/gatekeeper/there.is.only.xul",
                                    "notificationbox");
            notificationbox.setAttribute("flex", "1");
            notificationbox.appendChild(b);
            b.setAttribute("flex", "1");
            this.mPanelContainer.appendChild(notificationbox);

            this.tabContainer.updateVisibility();

            // wire up a progress listener for the new browser object.
            var position = this.tabs.length - 1;
            var tabListener = this.mTabProgressListener(t, b, blank);
            const filter = Components.classes["@mozilla.org/appshell/component/browser-status-filter;1"]
                                     .createInstance(Components.interfaces.nsIWebProgress);
            filter.addProgressListener(tabListener, Components.interfaces.nsIWebProgress.NOTIFY_ALL);
            b.webProgress.addProgressListener(filter, Components.interfaces.nsIWebProgress.NOTIFY_ALL);
            this.mTabListeners[position] = tabListener;
            this.mTabFilters[position] = filter;

            b._fastFind = this.fastFind;
            b.droppedLinkHandler = handleDroppedLink;

            var uniqueId = "panel" + Date.now() + position;
            this.mPanelContainer.lastChild.id = uniqueId;
            t.linkedPanel = uniqueId;
            t.linkedBrowser = b;
            t._tPos = position;
            if (t.previousSibling && t.previousSibling.selected)
              t.setAttribute("afterselected", true);

            this.tabContainer.adjustTabstrip();

            // Dispatch a new tab notification.  We do this once we're
            // entirely done, so that things are in a consistent state
            // even if the event listener opens or closes tabs.
            var evt = document.createEvent("Events");
            evt.initEvent("TabOpen", true, false);
            t.dispatchEvent(evt);

            if (!blank) {
              // Stop the existing about:blank load.  Otherwise, if aURI
              // doesn't stop in-progress loads on its own, we'll get into
              // trouble with multiple parallel loads running at once.
              b.stop();

              // pretend the user typed this so it'll be available till
              // the document successfully loads
              b.userTypedValue = aURI;

              let flags = Ci.nsIWebNavigation.LOAD_FLAGS_NONE;
              if (aAllowThirdPartyFixup)
                flags |= Ci.nsIWebNavigation.LOAD_FLAGS_ALLOW_THIRD_PARTY_FIXUP;
              if (aFromExternal)
                flags |= Ci.nsIWebNavigation.LOAD_FLAGS_FROM_EXTERNAL;
              try {
                b.loadURIWithFlags(aURI, flags, aReferrerURI, aCharset, aPostData);
              }
              catch (ex) { }
            }

            // Check if we're opening a tab related to the current tab and
            // move it to after the current tab.
            // aReferrerURI is null or undefined if the tab is opened from
            // an external application or bookmark, i.e. somewhere other
            // than the current tab.
            if ((aRelatedToCurrent == null ? aReferrerURI : aRelatedToCurrent) &&
                Services.prefs.getBoolPref("browser.tabs.insertRelatedAfterCurrent")) {
              let newTabPos = (this._lastRelatedTab ||
                               this.selectedTab)._tPos + 1;
              this.moveTabTo(t, newTabPos);
              this._lastRelatedTab = t;
            }

            return t;
          ]]>
        </body>
      </method>

      <method name="warnAboutClosingTabs">
      <parameter name="aAll"/>
      <body>
        <![CDATA[
          var tabsToClose = this.tabs.length;

          if (!aAll)
            tabsToClose = this.visibleTabs.length - (1 + this._numPinnedTabs);
          if (tabsToClose <= 1)
            return true;

          const pref = "browser.tabs.warnOnClose";
          var shouldPrompt = Services.prefs.getBoolPref(pref);

          if (!shouldPrompt)
            return true;

          var ps = Services.prompt;

          // default to true: if it were false, we wouldn't get this far
          var warnOnClose = { value: true };
          var bundle = this.mStringBundle;

          // focus the window before prompting.
          // this will raise any minimized window, which will
          // make it obvious which window the prompt is for and will
          // solve the problem of windows "obscuring" the prompt.
          // see bug #350299 for more details
          window.focus();
          var buttonPressed =
            ps.confirmEx(window,
                         bundle.getString("tabs.closeWarningTitle"),
                         bundle.getFormattedString("tabs.closeWarningMultipleTabs",
                                                   [tabsToClose]),
                         (ps.BUTTON_TITLE_IS_STRING * ps.BUTTON_POS_0)
                         + (ps.BUTTON_TITLE_CANCEL * ps.BUTTON_POS_1),
                         bundle.getString("tabs.closeButtonMultiple"),
                         null, null,
                         bundle.getString('tabs.closeWarningPromptMe'),
                         warnOnClose);
          var reallyClose = (buttonPressed == 0);
          // don't set the pref unless they press OK and it's false
          if (reallyClose && !warnOnClose.value)
            Services.prefs.setBoolPref(pref, false);

          return reallyClose;
        ]]>
      </body>
      </method>

      <method name="removeAllTabsBut">
        <parameter name="aTab"/>
        <body>
          <![CDATA[
            if (aTab.pinned)
              return;

            if (this.warnAboutClosingTabs(false)) {
              var tabs = this.visibleTabs;
              this.selectedTab = aTab;

              for (let i = tabs.length - 1; i >= 0; --i) {
                if (tabs[i] != aTab && !tabs[i].pinned)
                  this.removeTab(tabs[i]);
              }
            }
          ]]>
        </body>
      </method>

      <method name="removeCurrentTab">
        <body>
          <![CDATA[
            this.removeTab(this.mCurrentTab);
          ]]>
        </body>
      </method>

      <field name="_removingTabs">
        []
      </field>

      <method name="removeTab">
        <parameter name="aTab"/>
        <body>
          <![CDATA[
            this._endRemoveTab(this._beginRemoveTab(aTab, false, null, true));
          ]]>
        </body>
      </method>

      <!-- Tab close requests are ignored if the window is closing anyway,
           e.g. when holding Ctrl+W. -->
      <field name="_windowIsClosing">
        false
      </field>

      <!-- Returns everything that _endRemoveTab needs in an array. -->
      <method name="_beginRemoveTab">
        <parameter name="aTab"/>
        <parameter name="aTabWillBeMoved"/>
        <parameter name="aCloseWindowWithLastTab"/>
        <parameter name="aCloseWindowFastpath"/>
        <body>
          <![CDATA[
            if (this._removingTabs.indexOf(aTab) > -1 || this._windowIsClosing)
              return null;

            var browser = this.getBrowserForTab(aTab);

            if (!aTabWillBeMoved) {
              let ds = browser.docShell;
              if (ds && ds.contentViewer && !ds.contentViewer.permitUnload())
                return null;
            }

            var closeWindow = false;
            var newTab = false;
            if (this.tabs.length - this._removingTabs.length == 1) {
              if (!TabCandy.isVisible()) {
                closeWindow = aCloseWindowWithLastTab != null ? aCloseWindowWithLastTab :
                              !window.toolbar.visible ||
                                this.tabContainer._closeWindowWithLastTab;

                // Closing the tab and replacing it with a blank one is notably slower
                // than closing the window right away. If the caller opts in, take
                // the fast path.
                if (closeWindow &&
                   aCloseWindowFastpath &&
                   this._removingTabs.length == 0 &&
                   (this._windowIsClosing = window.closeWindow(true)))
                  return null;

                newTab = true;
              }
           }

            this._removingTabs.push(aTab);

            this.tabContainer.updateVisibility();

            // We're committed to closing the tab now.
            // Dispatch a notification.
            // We dispatch it before any teardown so that event listeners can
            // inspect the tab that's about to close.
            var evt = document.createEvent("UIEvent");
            evt.initUIEvent("TabClose", true, false, window, aTabWillBeMoved ? 1 : 0);
            aTab.dispatchEvent(evt);

            // Remove the tab's filter and progress listener.
            const filter = this.mTabFilters[aTab._tPos];
            browser.webProgress.removeProgressListener(filter);
            filter.removeProgressListener(this.mTabListeners[aTab._tPos]);
            this.mTabListeners[aTab._tPos].destroy();

            let closedBrowser = this.getBrowserForTab(aTab);
            if (closedBrowser.currentURI)
              this.mBrowserHistory.unregisterOpenPage(closedBrowser.currentURI);

            // We are no longer the primary content area.
            browser.setAttribute("type", "content-targetable");

            // Remove this tab as the owner of any other tabs, since it's going away.
            Array.forEach(this.tabs, function (tab) {
              if ("owner" in tab && tab.owner == aTab)
                // |tab| is a child of the tab we're removing, make it an orphan
                tab.owner = null;
            });

            return [aTab, closeWindow, newTab];
          ]]>
        </body>
      </method>

      <method name="_endRemoveTab">
        <parameter name="args"/>
        <body>
          <![CDATA[
            if (!args)
              return;
            var [aTab, aCloseWindow, aNewTab] = args;

            this._lastRelatedTab = null;

            // update the UI early for responsiveness
            aTab.collapsed = true;
            if (aNewTab)
              this.addTab("about:blank", {skipAnimation: true});
            this.tabContainer._fillTrailingGap();
            this._blurTab(aTab);

            this._removingTabs.splice(this._removingTabs.indexOf(aTab), 1);

            if (aCloseWindow) {
              this._windowIsClosing = true;
              while (this._removingTabs.length)
                this._endRemoveTab([this._removingTabs[0], false]);
            } else if (!this._windowIsClosing) {
              if (aNewTab)
                focusAndSelectUrlBar();

              // workaround for bug 345399
              this.tabContainer.mTabstrip._updateScrollButtonsDisabledState();
            }

            // We're going to remove the tab and the browser now.
            // Clean up mTabFilters and mTabListeners now rather than in
            // _beginRemoveTab, so that their size is always in sync with the
            // number of tabs and browsers (the xbl destructor depends on this).
            this.mTabFilters.splice(aTab._tPos, 1);
            this.mTabListeners.splice(aTab._tPos, 1);

            var browser = this.getBrowserForTab(aTab);

            // Because of the way XBL works (fields just set JS
            // properties on the element) and the code we have in place
            // to preserve the JS objects for any elements that have
            // JS properties set on them, the browser element won't be
            // destroyed until the document goes away.  So we force a
            // cleanup ourselves.
            // This has to happen before we remove the child so that the
            // XBL implementation of nsIObserver still works.
            browser.destroy();

            if (browser == this.mCurrentBrowser)
              this.mCurrentBrowser = null;

            var wasPinned = aTab.pinned;

            // Invalidate browsers cache, as the tab is removed from the
            // tab container.
            this._browsers = null;

            // Remove the tab ...
            this.tabContainer.removeChild(aTab);

            // ... and fix up the _tPos properties immediately.
            for (let i = aTab._tPos; i < this.tabs.length; i++)
              this.tabs[i]._tPos = i;

            if (!this._windowIsClosing) {
              if (wasPinned)
                this.tabContainer._positionPinnedTabs();

              // update tab close buttons state
              this.tabContainer.adjustTabstrip();
            }

            // update first-tab/last-tab/beforeselected/afterselected attributes
            this.selectedTab._selected = true;

            // This will unload the document. An unload handler could remove
            // dependant tabs, so it's important that the tabbrowser is now in
            // a consistent state (tab removed, tab positions updated, etc.).
            // Also, it's important that another tab has been selected before
            // the panel is removed; otherwise, a random sibling panel can flash.
            this.mPanelContainer.removeChild(browser.parentNode);

            // As the panel is removed, the removal of a dependent document can
            // cause the whole window to close. So at this point, it's possible
            // that the binding is destructed.
            if (this.mTabBox)
              this.mTabBox.selectedPanel = this.getBrowserForTab(this.mCurrentTab).parentNode;

            if (aCloseWindow)
              this._windowIsClosing = closeWindow(true);
          ]]>
        </body>
      </method>

      <method name="_blurTab">
        <parameter name="aTab"/>
        <body>
          <![CDATA[
            if (this.mCurrentTab != aTab)
              return;

            if (aTab.owner &&
                this._removingTabs.indexOf(aTab.owner) == -1 &&
                Services.prefs.getBoolPref("browser.tabs.selectOwnerOnClose")) {
              this.selectedTab = aTab.owner;
              return;
            }

            var tab = aTab;

            do {
              tab = tab.nextSibling;
            } while (tab && this._removingTabs.indexOf(tab) != -1);

            if (!tab) {
              tab = aTab;

              do {
                tab = tab.previousSibling;
              } while (tab && this._removingTabs.indexOf(tab) != -1);
            }

            this.selectedTab = tab;
          ]]>
        </body>
      </method>

      <method name="swapBrowsersAndCloseOther">
        <parameter name="aOurTab"/>
        <parameter name="aOtherTab"/>
        <body>
          <![CDATA[
            // That's gBrowser for the other window, not the tab's browser!
            var remoteBrowser =
              aOtherTab.ownerDocument.defaultView.getBrowser();

            // First, start teardown of the other browser.  Make sure to not
            // fire the beforeunload event in the process.  Close the other
            // window if this was its last tab.
            var endRemoveArgs = remoteBrowser._beginRemoveTab(aOtherTab, true, true);

            // Unhook our progress listener
            var ourIndex = aOurTab._tPos;
            const filter = this.mTabFilters[ourIndex];
            var tabListener = this.mTabListeners[ourIndex];
            var ourBrowser = this.getBrowserForTab(aOurTab);
            ourBrowser.webProgress.removeProgressListener(filter);
            filter.removeProgressListener(tabListener);
            var tabListenerBlank = tabListener.mBlank;

            // Workarounds for bug 458697
            // Icon might have been set on DOMLinkAdded, don't override that.
            if (!ourBrowser.mIconURL && aOtherTab.linkedBrowser.mIconURL)
              this.setIcon(aOurTab, aOtherTab.linkedBrowser.mIconURL);
            var isBusy = aOtherTab.hasAttribute("busy");
            if (isBusy) {
              aOurTab.setAttribute("busy", "true");
              this._tabAttrModified(aOurTab);
              if (aOurTab == this.selectedTab)
                this.mIsBusy = true;
            }

            // Swap the docshells
            ourBrowser.swapDocShells(aOtherTab.linkedBrowser);

            // Finish tearing down the tab that's going away.
            remoteBrowser._endRemoveTab(endRemoveArgs);

            // Restore the progress listener
            tabListener = this.mTabProgressListener(aOurTab, ourBrowser,
                                                    tabListenerBlank);
            this.mTabListeners[ourIndex] = tabListener;
            filter.addProgressListener(tabListener,
              Components.interfaces.nsIWebProgress.NOTIFY_ALL);

            ourBrowser.webProgress.addProgressListener(filter,
              Components.interfaces.nsIWebProgress.NOTIFY_ALL);

            if (isBusy)
              this.setTabTitleLoading(aOurTab);
            else
              this.setTabTitle(aOurTab);
            this.updateIcon(aOurTab);

            // If the tab was already selected (this happpens in the scenario
            // of replaceTabWithWindow), notify onLocationChange, etc.
            if (aOurTab == this.selectedTab)
              this.updateCurrentBrowser(true);
          ]]>
        </body>
      </method>

      <method name="reloadAllTabs">
        <body>
          <![CDATA[
            var tabs = this.visibleTabs;
            var l = tabs.length;
            for (var i = 0; i < l; i++) {
              try {
                this.getBrowserForTab(tabs[i]).reload();
              } catch (e) {
                // ignore failure to reload so others will be reloaded
              }
            }
          ]]>
        </body>
      </method>

      <method name="reloadTab">
        <parameter name="aTab"/>
        <body>
          <![CDATA[
            this.getBrowserForTab(aTab).reload();
          ]]>
        </body>
      </method>

      <method name="addProgressListener">
        <parameter name="aListener"/>
        <parameter name="aMask"/>
        <body>
          <![CDATA[
            if (!this.mAddProgressListenerWasCalled) {
              this.mAddProgressListenerWasCalled = true;
              this.tabContainer.updateVisibility();
            }

            if (this.mProgressListeners.length == 1) {
              // If we are adding a 2nd progress listener, we need to enter tabbed mode
              // because the browser status filter can only handle one progress listener.
              // In tabbed mode, mTabProgressListener is used which will iterate over all listeners.
              this.enterTabbedMode();
            }

            this.mProgressListeners.push(aListener);

            if (!this.mTabbedMode) {
              // If someone does this:
              // addProgressListener, removeProgressListener, addProgressListener
              // don't create a new filter; reuse the existing filter.
              if (this.mTabFilters.length == 0) {
                // hook a filter up to our first browser
                const filter = Components.classes["@mozilla.org/appshell/component/browser-status-filter;1"]
                                         .createInstance(Components.interfaces.nsIWebProgress);
                this.mTabFilters[0] = filter;
                this.mCurrentBrowser.webProgress.addProgressListener(filter, Components.interfaces.nsIWebProgress.NOTIFY_ALL);
              }

              // Directly hook the listener up to the filter for better performance
              this.mTabFilters[0].addProgressListener(aListener, aMask);
            }
          ]]>
        </body>
      </method>

      <method name="removeProgressListener">
        <parameter name="aListener"/>
        <body>
          <![CDATA[
            this.mProgressListeners =
              this.mProgressListeners.filter(function (l) l != aListener);

            if (!this.mTabbedMode)
              // Don't forget to remove it from the filter we hooked it up to
              this.mTabFilters[0].removeProgressListener(aListener);
         ]]>
        </body>
      </method>

      <method name="addTabsProgressListener">
        <parameter name="aListener"/>
        <body>
          this.enterTabbedMode();
          this.mTabsProgressListeners.push(aListener);
        </body>
      </method>

      <method name="removeTabsProgressListener">
        <parameter name="aListener"/>
        <body>
        <![CDATA[
          this.mTabsProgressListeners =
            this.mTabsProgressListeners.filter(function (l) l != aListener);
        ]]>
        </body>
      </method>

      <method name="getBrowserForTab">
        <parameter name="aTab"/>
        <body>
        <![CDATA[
          return aTab.linkedBrowser;
        ]]>
        </body>
      </method>

      <method name="showOnlyTheseTabs">
        <parameter name="aTabs"/>
        <body>
        <![CDATA[
          Array.forEach(this.tabs, function(tab) {
            tab.hidden = aTabs.indexOf(tab) == -1 && !tab.pinned;
          });
        ]]>
        </body>
      </method>

      <method name="selectTabAtIndex">
        <parameter name="aIndex"/>
        <parameter name="aEvent"/>
        <body>
        <![CDATA[
          let tabs = this.visibleTabs;

          // count backwards for aIndex < 0
          if (aIndex < 0)
            aIndex += tabs.length;

          if (aIndex >= 0 && aIndex < this.tabs.length) {
            let nextTab = tabs[aIndex];
            if (nextTab != this.selectedTab)
              this.selectedTab = nextTab;
          }

          if (aEvent) {
            aEvent.preventDefault();
            aEvent.stopPropagation();
          }
        ]]>
        </body>
      </method>

      <property name="selectedTab">
        <getter>
          return this.mTabBox.selectedTab;
        </getter>
        <setter>
          <![CDATA[
          // Update the tab
          this.mTabBox.selectedTab = val;
          return val;
          ]]>
        </setter>
      </property>

      <property name="selectedBrowser"
                onget="return this.mCurrentBrowser;"
                readonly="true"/>

      <property name="browsers" readonly="true">
       <getter>
          <![CDATA[
            return this._browsers ||
                   (this._browsers = Array.map(this.tabs, function (tab) tab.linkedBrowser));
          ]]>
        </getter>
      </property>

      <!-- Moves a tab to a new browser window, unless it's already the only tab
           in the current window, in which case this will do nothing. -->
      <method name="replaceTabWithWindow">
        <parameter name="aTab"/>
        <body>
          <![CDATA[
            if (this.tabs.length == 1)
              return null;

            // tell a new window to take the "dropped" tab
            return Services.ww.openWindow(window,
                                          getBrowserURL(),
                                          null,
                                          "chrome,dialog=no,all",
                                          aTab);
          ]]>
        </body>
      </method>

      <method name="moveTabTo">
        <parameter name="aTab"/>
        <parameter name="aIndex"/>
        <body>
        <![CDATA[
          var oldPosition = aTab._tPos;
          if (oldPosition == aIndex)
            return;

          // Don't allow mixing pinned and unpinned tabs.
          if (aTab.pinned)
            aIndex = Math.min(aIndex, this._numPinnedTabs - 1);
          else
            aIndex = Math.max(aIndex, this._numPinnedTabs);
          if (oldPosition == aIndex)
            return;

          this._lastRelatedTab = null;

          this.mTabFilters.splice(aIndex, 0, this.mTabFilters.splice(aTab._tPos, 1)[0]);
          this.mTabListeners.splice(aIndex, 0, this.mTabListeners.splice(aTab._tPos, 1)[0]);

          aIndex = aIndex < aTab._tPos ? aIndex: aIndex+1;
          this.mCurrentTab._selected = false;
          // use .item() instead of [] because dragging to the end of the strip goes out of
          // bounds: .item() returns null (so it acts like appendChild), but [] throws
          this.tabContainer.insertBefore(aTab, this.tabs.item(aIndex));
          // invalidate cache, because tabContainer is about to change
          this._browsers = null;

          for (let i = 0; i < this.tabs.length; i++) {
            this.tabs[i]._tPos = i;
            this.tabs[i]._selected = false;
          }
          this.mCurrentTab._selected = true;
          this.tabContainer.mTabstrip.ensureElementIsVisible(this.mCurrentTab, false);

          if (aTab.pinned)
            this.tabContainer._positionPinnedTabs();

          var evt = document.createEvent("UIEvents");
          evt.initUIEvent("TabMove", true, false, window, oldPosition);
          aTab.dispatchEvent(evt);
        ]]>
        </body>
      </method>

      <method name="moveTabForward">
        <body>
          <![CDATA[
            var tabPos = this.mCurrentTab._tPos;
            if (tabPos < this.browsers.length - 1) {
              this.moveTabTo(this.mCurrentTab, tabPos + 1);
              this.mCurrentTab.focus();
            }
            else if (this.arrowKeysShouldWrap)
              this.moveTabToStart();
          ]]>
        </body>
      </method>

      <method name="moveTabBackward">
        <body>
          <![CDATA[
            var tabPos = this.mCurrentTab._tPos;
            if (tabPos > 0) {
              this.moveTabTo(this.mCurrentTab, tabPos - 1);
              this.mCurrentTab.focus();
            }
            else if (this.arrowKeysShouldWrap)
              this.moveTabToEnd();
          ]]>
        </body>
      </method>

      <method name="moveTabToStart">
        <body>
          <![CDATA[
            var tabPos = this.mCurrentTab._tPos;
            if (tabPos > 0) {
              this.moveTabTo(this.mCurrentTab, 0);
              this.mCurrentTab.focus();
            }
          ]]>
        </body>
      </method>

      <method name="moveTabToEnd">
        <body>
          <![CDATA[
            var tabPos = this.mCurrentTab._tPos;
            if (tabPos < this.browsers.length - 1) {
              this.moveTabTo(this.mCurrentTab,
                             this.browsers.length - 1);
              this.mCurrentTab.focus();
            }
          ]]>
        </body>
      </method>

      <method name="moveTabOver">
        <parameter name="aEvent"/>
        <body>
          <![CDATA[
            var direction = window.getComputedStyle(this.parentNode, null).direction;
            if ((direction == "ltr" && aEvent.keyCode == KeyEvent.DOM_VK_RIGHT) ||
                (direction == "rtl" && aEvent.keyCode == KeyEvent.DOM_VK_LEFT))
              this.moveTabForward();
            else
              this.moveTabBackward();
          ]]>
        </body>
      </method>

      <method name="duplicateTab">
        <parameter name="aTab"/><!-- can be from a different window as well -->
        <body>
          <![CDATA[
            // try to have SessionStore duplicate the given tab
            try {
              var ss = Components.classes["@mozilla.org/browser/sessionstore;1"]
                                 .getService(Components.interfaces.nsISessionStore);
              return ss.duplicateTab(window, aTab);
            } catch (ex) {
              // fall back to basic URL copying
              return this.loadOneTab(this.getBrowserForTab(aTab).currentURI.spec);
            }
          ]]>
        </body>
      </method>

      <!-- BEGIN FORWARDED BROWSER PROPERTIES.  IF YOU ADD A PROPERTY TO THE BROWSER ELEMENT
           MAKE SURE TO ADD IT HERE AS WELL. -->
      <property name="canGoBack"
                onget="return this.mCurrentBrowser.canGoBack;"
                readonly="true"/>

      <property name="canGoForward"
                onget="return this.mCurrentBrowser.canGoForward;"
                readonly="true"/>

      <method name="goBack">
        <body>
          <![CDATA[
            return this.mCurrentBrowser.goBack();
          ]]>
        </body>
      </method>

      <method name="goForward">
        <body>
          <![CDATA[
            return this.mCurrentBrowser.goForward();
          ]]>
        </body>
      </method>

      <method name="reload">
        <body>
          <![CDATA[
            return this.mCurrentBrowser.reload();
          ]]>
        </body>
      </method>

      <method name="reloadWithFlags">
        <parameter name="aFlags"/>
        <body>
          <![CDATA[
            return this.mCurrentBrowser.reloadWithFlags(aFlags);
          ]]>
        </body>
      </method>

      <method name="stop">
        <body>
          <![CDATA[
            return this.mCurrentBrowser.stop();
          ]]>
        </body>
      </method>

      <!-- throws exception for unknown schemes -->
      <method name="loadURI">
        <parameter name="aURI"/>
        <parameter name="aReferrerURI"/>
        <parameter name="aCharset"/>
        <body>
          <![CDATA[
            return this.mCurrentBrowser.loadURI(aURI, aReferrerURI, aCharset);
          ]]>
        </body>
      </method>

      <!-- throws exception for unknown schemes -->
      <method name="loadURIWithFlags">
        <parameter name="aURI"/>
        <parameter name="aFlags"/>
        <parameter name="aReferrerURI"/>
        <parameter name="aCharset"/>
        <parameter name="aPostData"/>
        <body>
          <![CDATA[
            return this.mCurrentBrowser.loadURIWithFlags(aURI, aFlags, aReferrerURI, aCharset, aPostData);
          ]]>
        </body>
      </method>

      <method name="goHome">
        <body>
          <![CDATA[
            return this.mCurrentBrowser.goHome();
          ]]>
        </body>
      </method>

      <property name="homePage">
        <getter>
          <![CDATA[
            return this.mCurrentBrowser.homePage;
          ]]>
        </getter>
        <setter>
          <![CDATA[
            this.mCurrentBrowser.homePage = val;
            return val;
          ]]>
        </setter>
      </property>

      <method name="gotoIndex">
        <parameter name="aIndex"/>
        <body>
          <![CDATA[
            return this.mCurrentBrowser.gotoIndex(aIndex);
          ]]>
        </body>
      </method>

      <method name="attachFormFill">
        <body><![CDATA[
          for (var i = 0; i < this.mPanelContainer.childNodes.length; ++i) {
            var cb = this.getBrowserAtIndex(i);
            cb.attachFormFill();
          }
        ]]></body>
      </method>

      <method name="detachFormFill">
        <body><![CDATA[
          for (var i = 0; i < this.mPanelContainer.childNodes.length; ++i) {
            var cb = this.getBrowserAtIndex(i);
            cb.detachFormFill();
          }
        ]]></body>
      </method>

      <property name="pageReport"
                onget="return this.mCurrentBrowser.pageReport;"
                readonly="true"/>

      <property name="currentURI"
                onget="return this.mCurrentBrowser.currentURI;"
                readonly="true"/>

      <field name="_fastFind">null</field>
      <property name="fastFind"
                readonly="true">
        <getter>
        <![CDATA[
          if (!this._fastFind) {
            this._fastFind = Components.classes["@mozilla.org/typeaheadfind;1"]
                                       .createInstance(Components.interfaces.nsITypeAheadFind);
            this._fastFind.init(this.docShell);
          }
          return this._fastFind;
        ]]>
        </getter>
      </property>

      <property name="docShell"
                onget="return this.mCurrentBrowser.docShell"
                readonly="true"/>

      <property name="webNavigation"
                onget="return this.mCurrentBrowser.webNavigation"
                readonly="true"/>

      <property name="webBrowserFind"
                readonly="true"
                onget="return this.mCurrentBrowser.webBrowserFind"/>

      <property name="webProgress"
                readonly="true"
                onget="return this.mCurrentBrowser.webProgress"/>

      <property name="contentWindow"
                readonly="true"
                onget="return this.mCurrentBrowser.contentWindow"/>

      <property name="sessionHistory"
                onget="return this.mCurrentBrowser.sessionHistory;"
                readonly="true"/>

      <property name="markupDocumentViewer"
                onget="return this.mCurrentBrowser.markupDocumentViewer;"
                readonly="true"/>

      <property name="contentViewerEdit"
                onget="return this.mCurrentBrowser.contentViewerEdit;"
                readonly="true"/>

      <property name="contentViewerFile"
                onget="return this.mCurrentBrowser.contentViewerFile;"
                readonly="true"/>

      <property name="documentCharsetInfo"
                onget="return this.mCurrentBrowser.documentCharsetInfo;"
                readonly="true"/>

      <property name="contentDocument"
                onget="return this.mCurrentBrowser.contentDocument;"
                readonly="true"/>

      <property name="contentTitle"
                onget="return this.mCurrentBrowser.contentTitle;"
                readonly="true"/>

      <property name="contentPrincipal"
                onget="return this.mCurrentBrowser.contentPrincipal;"
                readonly="true"/>

      <property name="securityUI"
                onget="return this.mCurrentBrowser.securityUI;"
                readonly="true"/>

      <method name="_handleKeyEvent">
        <parameter name="aEvent"/>
        <body><![CDATA[
          if (!aEvent.isTrusted) {
            // Don't let untrusted events mess with tabs.
            return;
          }

          if (aEvent.altKey)
            return;

          // We need to take care of FAYT-watching as long as the findbar
          // isn't initialized.  The checks on aEvent are copied from
          // _shouldFastFind (see findbar.xml).
          if (!gFindBarInitialized &&
              !(aEvent.ctrlKey || aEvent.metaKey) &&
              !aEvent.getPreventDefault()) {
            let charCode = aEvent.charCode;
            if (charCode) {
              let char = String.fromCharCode(charCode);
              if (char == "'" || char == "/" ||
                  Services.prefs.getBoolPref("accessibility.typeaheadfind")) {
                gFindBar._onBrowserKeypress(aEvent);
                return;
              }
            }
          }

#ifdef XP_MACOSX
          if (!aEvent.metaKey)
            return;

          var offset = 1;
          switch (aEvent.charCode) {
            case '}'.charCodeAt(0):
              offset = -1;
            case '{'.charCodeAt(0):
              if (window.getComputedStyle(this, null).direction == "ltr")
                offset *= -1;
              this.tabContainer.advanceSelectedTab(offset, true);
              aEvent.stopPropagation();
              aEvent.preventDefault();
          }
#else
          if (aEvent.ctrlKey && !aEvent.shiftKey && !aEvent.metaKey &&
              aEvent.keyCode == KeyEvent.DOM_VK_F4 &&
              this.mTabBox.handleCtrlPageUpDown) {
            this.removeCurrentTab();
            aEvent.stopPropagation();
            aEvent.preventDefault();
          }
#endif
        ]]></body>
      </method>

      <property name="userTypedClear"
                onget="return this.mCurrentBrowser.userTypedClear;"
                onset="return this.mCurrentBrowser.userTypedClear = val;"/>

      <property name="userTypedValue"
                onget="return this.mCurrentBrowser.userTypedValue;"
                onset="return this.mCurrentBrowser.userTypedValue = val;"/>

      <method name="createTooltip">
        <parameter name="event"/>
        <body><![CDATA[
          event.stopPropagation();
          var tab = document.tooltipNode;
          if (tab.localName != "tab") {
            event.preventDefault();
            return;
          }
          event.target.setAttribute("label", tab.mOverCloseButton ?
                                             tab.getAttribute("closetabtext") :
                                             tab.getAttribute("label"));
        ]]></body>
      </method>

      <method name="handleEvent">
        <parameter name="aEvent"/>
        <body><![CDATA[
          switch (aEvent.type) {
            case "keypress":
              this._handleKeyEvent(aEvent);
              break;
          }
        ]]></body>
      </method>

      <constructor>
        <![CDATA[
          this.mCurrentBrowser = this.mPanelContainer.childNodes[0].firstChild;
          this.mCurrentTab = this.tabContainer.firstChild;
          document.addEventListener("keypress", this, false);

          var uniqueId = "panel" + Date.now();
          this.mPanelContainer.childNodes[0].id = uniqueId;
          this.mCurrentTab.linkedPanel = uniqueId;
          this.mCurrentTab._tPos = 0;
          this.mCurrentTab.linkedBrowser = this.mCurrentBrowser;
          this.mCurrentTab.setAttribute("fadein", "true");

          // set up the shared autoscroll popup
          this._autoScrollPopup = this.mCurrentBrowser._createAutoScrollPopup();
          this._autoScrollPopup.id = "autoscroller";
          this.appendChild(this._autoScrollPopup);
          this.mCurrentBrowser.setAttribute("autoscrollpopup", this._autoScrollPopup.id);
          this.mCurrentBrowser.droppedLinkHandler = handleDroppedLink;
        ]]>
      </constructor>

      <destructor>
        <![CDATA[
          for (var i = 0; i < this.mTabListeners.length; ++i) {
            let browser = this.getBrowserAtIndex(i);
            this.mBrowserHistory.unregisterOpenPage(browser.currentURI);
            browser.webProgress.removeProgressListener(this.mTabFilters[i]);
            this.mTabFilters[i].removeProgressListener(this.mTabListeners[i]);
            this.mTabFilters[i] = null;
            this.mTabListeners[i].destroy();
            this.mTabListeners[i] = null;
          }
          document.removeEventListener("keypress", this, false);
        ]]>
      </destructor>

      <!-- Deprecated stuff, implemented for backwards compatibility. -->
      <method name="setStripVisibilityTo">
        <parameter name="aShow"/>
        <body>
          this.tabContainer.visible = aShow;
        </body>
      </method>
      <method name="getStripVisibility">
        <body>
          return this.tabContainer.visible;
        </body>
      </method>
      <property name="mContextTab" readonly="true"
                onget="return TabContextMenu.contextTab;"/>
      <property name="mPrefs" readonly="true"
                onget="return Services.prefs;"/>
      <property name="mTabContainer" readonly="true"
                onget="return this.tabContainer;"/>
      <property name="mTabs" readonly="true"
                onget="return this.tabs;"/>
      <!--
        - Compatibility hack: several extensions depend on this property to
        - access the tab context menu or tab container, so keep that working for
        - now. Ideally we can remove this once extensions are using
        - tabbrowser.tabContextMenu and tabbrowser.tabContainer directly.
        -->
      <property name="mStrip" readonly="true">
        <getter>
        <![CDATA[
          return ({
            self: this,
            childNodes: [null, this.tabContextMenu, this.tabContainer],
            firstChild: { nextSibling: this.tabContextMenu },
            getElementsByAttribute: function (attr, attrValue) {
              if (attr == "anonid" && attrValue == "tabContextMenu")
                return [this.self.tabContextMenu];
              return [];
            },
            // Also support adding event listeners (forward to the tab container)
            addEventListener: function (a,b,c) { this.self.tabContainer.addEventListener(a,b,c); },
            removeEventListener: function (a,b,c) { this.self.tabContainer.removeEventListener(a,b,c); }
          });
        ]]>
        </getter>
      </property>
    </implementation>

    <handlers>
      <handler event="DOMWindowClose" phase="capturing">
        <![CDATA[
          if (!event.isTrusted)
            return;

          if (this.tabs.length == 1)
            return;

          var tab = this._getTabForContentWindow(event.target);
          if (tab) {
            this.removeTab(tab);
            event.preventDefault();
          }
        ]]>
      </handler>
      <handler event="DOMWillOpenModalDialog" phase="capturing">
        <![CDATA[
          if (!event.isTrusted)
            return;

          // We're about to open a modal dialog, make sure the opening
          // tab is brought to the front.
          this.selectedTab = this._getTabForContentWindow(event.target.top);
        ]]>
      </handler>
      <handler event="DOMTitleChanged">
        <![CDATA[
          if (!event.isTrusted)
            return;

          var contentWin = event.target.defaultView;
          if (contentWin != contentWin.top)
            return;

          var tab = this._getTabForContentWindow(contentWin);
          this.setTabTitle(tab);
          if (tab == this.mCurrentTab)
            this.updateTitlebar();
        ]]>
      </handler>
    </handlers>
  </binding>

  <binding id="tabbrowser-tabbox"
           extends="chrome://global/content/bindings/tabbox.xml#tabbox">
    <implementation>
      <property name="tabs" readonly="true"
                onget="return document.getBindingParent(this).tabContainer;"/>
    </implementation>
  </binding>

  <binding id="tabbrowser-arrowscrollbox" extends="chrome://global/content/bindings/scrollbox.xml#arrowscrollbox-clicktoscroll">
    <implementation>
      <!-- Override scrollbox.xml method, since our scrollbox's children are
           inherited from the binding parent -->
      <method name="_getScrollableElements">
        <body><![CDATA[
          return Array.filter(document.getBindingParent(this).childNodes,
                              this._canScrollToElement, this);
        ]]></body>
      </method>
      <method name="_canScrollToElement">
        <parameter name="tab"/>
        <body>
          return !tab.pinned;
        </body>
      </method>
    </implementation>

    <handlers>
      <handler event="underflow"><![CDATA[
         if (event.detail == 0)
           return; // Ignore vertical events

         var tabs = document.getBindingParent(this);
         tabs.removeAttribute("overflow");
         tabs._positionPinnedTabs();
      ]]></handler>
      <handler event="overflow"><![CDATA[
         if (event.detail == 0)
           return; // Ignore vertical events

         var tabs = document.getBindingParent(this);
         tabs.setAttribute("overflow", "true");
         tabs._positionPinnedTabs();
      ]]></handler>
    </handlers>
  </binding>

  <binding id="tabbrowser-tabs"
           extends="chrome://global/content/bindings/tabbox.xml#tabs">
    <resources>
      <stylesheet src="chrome://browser/content/tabbrowser.css"/>
    </resources>

    <content>
      <xul:hbox align="start">
        <xul:image class="tab-drop-indicator" anonid="tab-drop-indicator" collapsed="true"/>
      </xul:hbox>
      <xul:arrowscrollbox anonid="arrowscrollbox" orient="horizontal" flex="1"
                          style="min-width: 1px;"
#ifndef XP_MACOSX
                          clicktoscroll="true"
#endif
                          class="tabbrowser-arrowscrollbox">
# This is a hack to circumvent bug 472020, otherwise the tabs show up on the
# right of the newtab button.
        <children includes="tab"/>
# This is to ensure anything extensions put here will go before the newtab
# button, necessary due to the previous hack.
        <children/>
        <xul:toolbarbutton class="tabs-newtab-button"
                           command="cmd_newNavigatorTab"
                           onclick="checkForMiddleClick(this, event);"
                           tooltiptext="&newTabButton.tooltip;"/>
      </xul:arrowscrollbox>
    </content>

    <implementation implements="nsIDOMEventListener">
      <constructor>
        <![CDATA[
          this.mTabClipWidth = Services.prefs.getIntPref("browser.tabs.tabClipWidth");
          this.mCloseButtons = Services.prefs.getIntPref("browser.tabs.closeButtons");
          this._closeWindowWithLastTab = Services.prefs.getBoolPref("browser.tabs.closeWindowWithLastTab");

          var tab = this.firstChild;
          tab.setAttribute("label",
                           this.tabbrowser.mStringBundle.getString("tabs.emptyTabTitle"));
          tab.setAttribute("crop", "end");
          tab.setAttribute("validate", "never");
          tab.setAttribute("onerror", "this.removeAttribute('image');");
          this.adjustTabstrip();

          Services.prefs.addObserver("browser.tabs.", this._prefObserver, false);
          window.addEventListener("resize", this, false);
        ]]>
      </constructor>

      <destructor>
        <![CDATA[
          Services.prefs.removeObserver("browser.tabs.", this._prefObserver);
        ]]>
      </destructor>

      <field name="tabbrowser" readonly="true">
        document.getElementById(this.getAttribute("tabbrowser"));
      </field>

      <field name="tabbox" readonly="true">
        this.tabbrowser.mTabBox;
      </field>

      <field name="contextMenu" readonly="true">
        document.getElementById("tabContextMenu");
      </field>

      <field name="mTabstripWidth">0</field>

      <field name="mTabstrip">
        document.getAnonymousElementByAttribute(this, "anonid", "arrowscrollbox");
      </field>

      <field name="_prefObserver"><![CDATA[({
        tabContainer: this,

        observe: function (subject, topic, data) {
          switch (data) {
            case "browser.tabs.closeButtons":
              this.tabContainer.mCloseButtons = Services.prefs.getIntPref(data);
              this.tabContainer.adjustTabstrip();
              break;
            case "browser.tabs.autoHide":
              this.tabContainer.updateVisibility();
              break;
            case "browser.tabs.closeWindowWithLastTab":
              this.tabContainer._closeWindowWithLastTab = Services.prefs.getBoolPref(data);
              this.tabContainer.adjustTabstrip();
              break;
          }
        }
      });]]></field>
      <field name="_blockDblClick">false</field>

      <field name="_tabDropIndicator">
        document.getAnonymousElementByAttribute(this, "anonid", "tab-drop-indicator");
      </field>

      <field name="_dragOverDelay">350</field>
      <field name="_dragTime">0</field>

      <field name="_container" readonly="true"><![CDATA[
        this.parentNode && this.parentNode.localName == "toolbar" ? this.parentNode : this;
      ]]></field>

      <property name="visible"
                onget="return !this._container.collapsed;">
        <setter><![CDATA[
          this._container.collapsed = !val;

          if (val)
            this.tabbrowser.enterTabbedMode();

          document.getElementById("menu_closeWindow").hidden = !val;
          document.getElementById("menu_close").setAttribute("label",
            this.tabbrowser.mStringBundle.getString(val ? "tabs.closeTab" : "tabs.close"));

          return val;
        ]]></setter>
      </property>

      <method name="updateVisibility">
        <body><![CDATA[
          if (this.childNodes.length - this.tabbrowser._removingTabs.length == 1 &&
              window.toolbar.visible)
            this.visible = !Services.prefs.getBoolPref("browser.tabs.autoHide");
          else
            this.visible = true;
        ]]></body>
      </method>

      <method name="adjustTabstrip">
        <body><![CDATA[
          // modes for tabstrip
          // 0 - activetab  = close button on active tab only
          // 1 - alltabs    = close buttons on all tabs
          // 2 - noclose    = no close buttons at all
          // 3 - closeatend = close button at the end of the tabstrip
          switch (this.mCloseButtons) {
          case 0:
            if (this.childNodes.length == 1 && this._closeWindowWithLastTab)
              this.setAttribute("closebuttons", "noclose");
            else
              this.setAttribute("closebuttons", "activetab");
            break;
          case 1:
            if (this.childNodes.length == 1 && this._closeWindowWithLastTab)
              this.setAttribute("closebuttons", "noclose");
            else {
              let tab = this.childNodes.item(this.tabbrowser._numPinnedTabs);
              if (tab && tab.hidden)
                tab = this.tabbrowser.visibleTabs[0];
              if (tab && tab.getBoundingClientRect().width > this.mTabClipWidth)
                this.setAttribute("closebuttons", "alltabs");
              else
                this.setAttribute("closebuttons", "activetab");
            }
            break;
          case 2:
          case 3:
            this.setAttribute("closebuttons", "noclose");
            break;
          }
          var tabstripClosebutton = document.getElementById("tabs-closebutton");
          if (tabstripClosebutton && tabstripClosebutton.parentNode == this._container)
            tabstripClosebutton.collapsed = this.mCloseButtons != 3;
        ]]></body>
      </method>

      <method name="_handleTabSelect">
        <body><![CDATA[
          this.mTabstrip.ensureElementIsVisible(this.selectedItem);
        ]]></body>
      </method>

      <method name="_fillTrailingGap">
        <body><![CDATA[
          try {
            // if we're at the right side (and not the logical end,
            // which is why this works for both LTR and RTL)
            // of the tabstrip, we need to ensure that we stay
            // completely scrolled to the right side
            var tabStrip = this.mTabstrip;
            if (tabStrip.scrollPosition + tabStrip.scrollClientSize >
                tabStrip.scrollSize)
              tabStrip.scrollByPixels(-1);
          } catch (e) {}
        ]]></body>
      </method>

      <method name="_positionPinnedTabs">
        <body><![CDATA[
          var width = 0;
          var scrollButtonWidth = this.getAttribute("overflow") != "true" ? 0 :
                                  this.mTabstrip._scrollButtonDown.scrollWidth;
          for (var i = this.tabbrowser._numPinnedTabs - 1; i >= 0; i--) {
            let tab = this.childNodes[i];
            width += tab.scrollWidth;
            tab.style.MozMarginStart = - (width + scrollButtonWidth) + "px";
          }
          this.style.MozMarginStart = width + "px";
          this.mTabstrip.ensureElementIsVisible(this.selectedItem, false);
        ]]></body>
      </method>

      <method name="handleEvent">
        <parameter name="aEvent"/>
        <body><![CDATA[
          switch (aEvent.type) {
            case "resize":
              var width = this.mTabstrip.boxObject.width;
              if (width != this.mTabstripWidth) {
                this.adjustTabstrip();
                this._fillTrailingGap();
                this._handleTabSelect();
                this.mTabstripWidth = width;
              }
              break;
          }
        ]]></body>
      </method>

      <field name="_animateElement">
        this.mTabstrip._scrollButtonDown;
      </field>

      <method name="_notifyBackgroundTab">
        <parameter name="aTab"/>
        <body><![CDATA[
          if (aTab.pinned)
            return;

          var scrollRect = this.mTabstrip.scrollClientRect;
          var tab = aTab.getBoundingClientRect();

          // Is the new tab already completely visible?
          if (scrollRect.left <= tab.left && tab.right <= scrollRect.right)
            return;

          if (this.mTabstrip.smoothScroll) {
            let selected = this.selectedItem.getBoundingClientRect();

            // Can we make both the new tab and the selected tab completely visible?
            if (Math.max(tab.right - selected.left, selected.right - tab.left) <=
                scrollRect.width) {
              this.mTabstrip.ensureElementIsVisible(aTab);
              return;
            }

            this.mTabstrip._smoothScrollByPixels(this.mTabstrip._isRTLScrollbox ?
                                                 selected.right - scrollRect.right :
                                                 selected.left - scrollRect.left);
          }

          if (!this._animateElement.hasAttribute("notifybgtab")) {
            this._animateElement.setAttribute("notifybgtab", "true");
            setTimeout(function (ele) {
              ele.removeAttribute("notifybgtab");
            }, 150, this._animateElement);
          }
        ]]></body>
      </method>

      <method name="_getDragTargetTab">
        <parameter name="event"/>
        <body><![CDATA[
          return event.target.localName == "tab" ? event.target : null;
        ]]></body>
      </method>

      <method name="_getDropIndex">
        <parameter name="event"/>
        <body><![CDATA[
          var tabs = this.childNodes;
          var tab = this._getDragTargetTab(event);
          if (window.getComputedStyle(this, null).direction == "ltr") {
            for (let i = tab ? tab._tPos : 0; i < tabs.length; i++)
              if (event.screenX < tabs[i].boxObject.screenX + tabs[i].boxObject.width / 2) 
                return i;
          } else {
            for (let i = tab ? tab._tPos : 0; i < tabs.length; i++)
              if (event.screenX > tabs[i].boxObject.screenX + tabs[i].boxObject.width / 2)
                return i;
          }
          return tabs.length;
        ]]></body>
      </method>

      <method name="_setEffectAllowedForDataTransfer">
        <parameter name="event"/>
        <body><![CDATA[
          var dt = event.dataTransfer;
          // Disallow dropping multiple items
          if (dt.mozItemCount > 1)
            return dt.effectAllowed = "none";

          var types = dt.mozTypesAt(0);
          var sourceNode = null;
          // tabs are always added as the first type
          if (types[0] == TAB_DROP_TYPE) {
            var sourceNode = dt.mozGetDataAt(TAB_DROP_TYPE, 0);
            if (sourceNode instanceof XULElement &&
                sourceNode.localName == "tab" &&
                (sourceNode.parentNode == this ||
                 (sourceNode.ownerDocument.defaultView instanceof ChromeWindow &&
                  sourceNode.ownerDocument.documentElement.getAttribute("windowtype") == "navigator:browser"))) {
              if (sourceNode.parentNode == this &&
                  (event.screenX >= sourceNode.boxObject.screenX &&
                    event.screenX <= (sourceNode.boxObject.screenX +
                                       sourceNode.boxObject.width))) {
                return dt.effectAllowed = "none";
              }

              return dt.effectAllowed = "copyMove";
            }
          }

          if (browserDragAndDrop.canDropLink(event)) {
            // Here we need to do this manually
            return dt.effectAllowed = dt.dropEffect = "link";
          }
          return dt.effectAllowed = "none";
        ]]></body>
      </method>

      <method name="_continueScroll">
        <parameter name="event"/>
        <body><![CDATA[
          // Workaround for bug 481904: Dragging a tab stops scrolling at
          // the tab's position when dragging to the first/last tab and back.
          var t = this.selectedItem;
          if (event.screenX >= t.boxObject.screenX &&
              event.screenX <= t.boxObject.screenX + t.boxObject.width &&
              event.screenY >= t.boxObject.screenY &&
              event.screenY <= t.boxObject.screenY + t.boxObject.height)
            this.mTabstrip.ensureElementIsVisible(t);
        ]]></body>
      </method>

      <method name="_handleNewTab">
        <parameter name="tab"/>
        <body><![CDATA[
          if (tab.parentNode != this)
            return;

          if (tab.getAttribute("selected") == "true") {
            this._fillTrailingGap();
            this._handleTabSelect();
          } else {
            this._notifyBackgroundTab(tab);
          }

          // XXXmano: this is a temporary workaround for bug 345399
          // We need to manually update the scroll buttons disabled state
          // if a tab was inserted to the overflow area or removed from it
          // without any scrolling and when the tabbar has already
          // overflowed.
          this.mTabstrip._updateScrollButtonsDisabledState();
        ]]></body>
      </method>

      <!-- Deprecated stuff, implemented for backwards compatibility. -->
      <property name="mTabstripClosebutton" readonly="true"
                onget="return document.getElementById('tabs-closebutton');"/>
      <property name="mAllTabsPopup" readonly="true"
                onget="return document.getElementById('alltabs-popup');"/>
    </implementation>

    <handlers>
      <handler event="TabSelect" action="this._handleTabSelect();"/>

      <handler event="transitionend"><![CDATA[
        if (event.propertyName == "max-width")
          this._handleNewTab(event.target);
      ]]></handler>

      <handler event="dblclick"><![CDATA[
        // See hack note in the tabbrowser-close-button binding
        if (!this._blockDblClick && event.button == 0 &&
            event.originalTarget.localName == "box")
          BrowserOpenTab();
      ]]></handler>

      <handler event="click"><![CDATA[
        if (event.button != 1)
          return;

        if (event.target.localName == "tab") {
          if (this.childNodes.length > 1 || !this._closeWindowWithLastTab)
            this.tabbrowser.removeTab(event.target);
        } else if (event.originalTarget.localName == "box") {
          BrowserOpenTab();
        } else {
          return;
        }

        event.stopPropagation();
      ]]></handler>

      <handler event="keypress"><![CDATA[
        if (event.altKey || event.shiftKey ||
#ifdef XP_MACOSX
            !event.metaKey)
#else
            !event.ctrlKey || event.metaKey)
#endif
          return;

        switch (event.keyCode) {
          case KeyEvent.DOM_VK_UP:
            this.tabbrowser.moveTabBackward();
            break;
          case KeyEvent.DOM_VK_DOWN:
            this.tabbrowser.moveTabForward();
            break;
          case KeyEvent.DOM_VK_RIGHT:
          case KeyEvent.DOM_VK_LEFT:
            this.tabbrowser.moveTabOver(event);
            break;
          case KeyEvent.DOM_VK_HOME:
            this.tabbrowser.moveTabToStart();
            break;
          case KeyEvent.DOM_VK_END:
            this.tabbrowser.moveTabToEnd();
            break;
          default:
            // Stop the keypress event for the above keyboard
            // shortcuts only.
            return;
        }
        event.stopPropagation();
        event.preventDefault();
      ]]></handler>

      <handler event="dragstart"><![CDATA[
        var tab = this._getDragTargetTab(event);
        if (!tab)
          return;

        let dt = event.dataTransfer;
        dt.mozSetDataAt(TAB_DROP_TYPE, tab, 0);
        let uri = this.tabbrowser.getBrowserForTab(tab).currentURI;
        let spec = uri ? uri.spec : "about:blank";

        // We must not set text/x-moz-url or text/plain data here,
        // otherwise trying to deatch the tab by dropping it on the desktop
        // may result in an "internet shortcut"
        dt.mozSetDataAt("text/x-moz-text-internal", spec, 0);

        // Set the cursor to an arrow during tab drags.
        dt.mozCursor = "default";

        let canvas = tabPreviews.capture(tab, false);
        dt.setDragImage(canvas, 0, 0);
        event.stopPropagation();
      ]]></handler>

      <handler event="dragover"><![CDATA[
        var effects = this._setEffectAllowedForDataTransfer(event);

        var ind = this._tabDropIndicator;
        if (effects == "" || effects == "none") {
          ind.collapsed = true;
          this._continueScroll(event);
          return;
        }
        event.preventDefault();
        event.stopPropagation();

        var tabStrip = this.mTabstrip;
        var ltr = (window.getComputedStyle(this, null).direction == "ltr");

        // autoscroll the tab strip if we drag over the scroll
        // buttons, even if we aren't dragging a tab, but then
        // return to avoid drawing the drop indicator
        var pixelsToScroll = 0;
        if (this.getAttribute("overflow") == "true") {
          var targetAnonid = event.originalTarget.getAttribute("anonid");
          switch (targetAnonid) {
            case "scrollbutton-up":
              pixelsToScroll = tabStrip.scrollIncrement * -1;
              break;
            case "scrollbutton-down":
              pixelsToScroll = tabStrip.scrollIncrement;
              break;
          }
          if (pixelsToScroll)
            tabStrip.scrollByPixels((ltr ? 1 : -1) * pixelsToScroll);
        }

        if (effects == "link") {
          let tab = this._getDragTargetTab(event);
          if (tab) {
            if (!this._dragTime)
              this._dragTime = Date.now();
            if (Date.now() >= this._dragTime + this._dragOverDelay)
              this.selectedItem = tab;
            return;
          }
        }

        var newIndex = this._getDropIndex(event);
        var scrollRect = tabStrip.scrollClientRect;
        var rect = this.getBoundingClientRect();
        var minMargin = scrollRect.left - rect.left;
        var maxMargin = Math.min(minMargin + scrollRect.width, 
                                 scrollRect.right);
        if (!ltr)
          [minMargin, maxMargin] = [this.clientWidth - maxMargin,
                                    this.clientWidth - minMargin];
        var newMargin;
        if (pixelsToScroll) {
          // if we are scrolling, put the drop indicator at the edge
          // so that it doesn't jump while scrolling
          newMargin = (pixelsToScroll > 0) ? maxMargin : minMargin;
        }
        else {
          if (newIndex == this.childNodes.length) {
            let tabRect = this.childNodes[newIndex-1].getBoundingClientRect();
            if (ltr)
              newMargin = tabRect.right - rect.left;
            else
              newMargin = rect.right - tabRect.left;
          }
          else {
            let tabRect = this.childNodes[newIndex].getBoundingClientRect();
            if (ltr)
              newMargin = tabRect.left - rect.left;
            else
              newMargin = rect.right - tabRect.right;
          }
          // ensure we never place the drop indicator beyond our limits
          if (newMargin < minMargin)
            newMargin = minMargin;
          else if (newMargin > maxMargin)
            newMargin = maxMargin;
        }

        ind.collapsed = false;

        newMargin += ind.clientWidth / 2;
        if (!ltr)
          newMargin *= -1;

        ind.style.MozTransform = "translate(" + Math.round(newMargin) + "px)";
        ind.style.MozMarginStart = (-ind.clientWidth) + "px";
        ind.style.marginTop = (-ind.clientHeight) + "px";
      ]]></handler>

      <handler event="drop"><![CDATA[
        var dt = event.dataTransfer;
        var dropEffect = dt.dropEffect;
        var draggedTab;
        if (dropEffect != "link") { // copy or move
          draggedTab = dt.mozGetDataAt(TAB_DROP_TYPE, 0);
          // not our drop then
          if (!draggedTab)
            return;
        }

        this._tabDropIndicator.collapsed = true;
        event.stopPropagation();

        if (draggedTab && (dropEffect == "copy" ||
            draggedTab.parentNode == this)) {
          let newIndex = this._getDropIndex(event);
          if (dropEffect == "copy") {
            // copy the dropped tab (wherever it's from)
            let newTab = this.tabbrowser.duplicateTab(draggedTab);
            this.tabbrowser.moveTabTo(newTab, newIndex);
            if (draggedTab.parentNode != this || event.shiftKey)
              this.selectedItem = newTab;
          } else {
            // move the dropped tab
            if (newIndex > draggedTab._tPos)
              newIndex--;
            this.tabbrowser.moveTabTo(draggedTab, newIndex);
          }
        } else if (draggedTab) {
          // swap the dropped tab with a new one we create and then close
          // it in the other window (making it seem to have moved between
          // windows)
          let newIndex = this._getDropIndex(event);
          let newTab = this.tabbrowser.addTab("about:blank");
          let newBrowser = this.tabbrowser.getBrowserForTab(newTab);
          // Stop the about:blank load
          newBrowser.stop();
          // make sure it has a docshell
          newBrowser.docShell;

          this.tabbrowser.moveTabTo(newTab, newIndex);

          this.tabbrowser.swapBrowsersAndCloseOther(newTab, draggedTab);

          // We need to select the tab after we've done
          // swapBrowsersAndCloseOther, so that the updateCurrentBrowser
          // it triggers will correctly update our URL bar.
          this.tabbrowser.selectedTab = newTab;
        } else {
          let url = browserDragAndDrop.drop(event, { });

          // valid urls don't contain spaces ' '; if we have a space it isn't a valid url.
          // Also disallow dropping javascript: or data: urls--bail out
          if (!url || !url.length || url.indexOf(" ", 0) != -1 ||
              /^\s*(javascript|data):/.test(url))
            return;

          let bgLoad = Services.prefs.getBoolPref("browser.tabs.loadInBackground");

          if (event.shiftKey)
            bgLoad = !bgLoad;

          let tab = this._getDragTargetTab(event);
          if (!tab || dropEffect == "copy") {
            // We're adding a new tab.
            let newIndex = this._getDropIndex(event);
            let newTab = this.tabbrowser.loadOneTab(getShortcutOrURI(url), {inBackground: bgLoad});
            this.tabbrowser.moveTabTo(newTab, newIndex);
          } else {
            // Load in an existing tab.
            try {
              this.tabbrowser.getBrowserForTab(tab).loadURI(getShortcutOrURI(url));
              if (!bgLoad)
                this.selectedItem = tab;
            } catch(ex) {
              // Just ignore invalid urls
            }
          }
        }
      ]]></handler>

      <handler event="dragend"><![CDATA[
        // Note: while this case is correctly handled here, this event
        // isn't dispatched when the tab is moved within the tabstrip,
        // see bug 460801.

        // * mozUserCancelled = the user pressed ESC to cancel the drag
        var dt = event.dataTransfer;
        if (dt.mozUserCancelled || dt.dropEffect != "none")
          return;

        // Disable detach within the browser toolbox
        var eX = event.screenX;
        var wX = window.screenX;
        // check if the drop point is horizontally within the window
        if (eX > wX && eX < (wX + window.outerWidth)) {
          let bo = this.mTabstrip.boxObject;
          // also avoid detaching if the the tab was dropped too close to
          // the tabbar (half a tab)
          let endScreenY = bo.screenY + 1.5 * bo.height;
          let eY = event.screenY;
          if (eY < endScreenY && eY > window.screenY)
            return;
        }

        var draggedTab = dt.mozGetDataAt(TAB_DROP_TYPE, 0);
        this.tabbrowser.replaceTabWithWindow(draggedTab);
        event.stopPropagation();
      ]]></handler>

      <handler event="dragleave"><![CDATA[
        this._dragTime = 0;

        // This does not work at all (see bug 458613)
        var target = event.relatedTarget;
        while (target && target != this)
          target = target.parentNode;
        if (target)
          return;

        this._tabDropIndicator.collapsed = true;
        this._continueScroll(event);
        event.stopPropagation();
      ]]></handler>
    </handlers>
  </binding>

  <!-- close-tab-button binding
       This binding relies on the structure of the tabbrowser binding.
       Therefore it should only be used as a child of the tab or the tabs
       element (in both cases, when they are anonymous nodes of <tabbrowser>).
  -->
  <binding id="tabbrowser-close-tab-button"
           extends="chrome://global/content/bindings/toolbarbutton.xml#toolbarbutton-image">
    <handlers>
      <handler event="click" button="0"><![CDATA[
        var bindingParent = document.getBindingParent(this);
        var tabContainer = bindingParent.parentNode;
        /* The only sequence in which a second click event (i.e. dblclik)
         * can be dispatched on an in-tab close button is when it is shown
         * after the first click (i.e. the first click event was dispatched
         * on the tab). This happens when we show the close button only on
         * the active tab. (bug 352021)
         * The only sequence in which a third click event can be dispatched
         * on an in-tab close button is when the tab was opened with a
         * double click on the tabbar. (bug 378344)
         * In both cases, it is most likely that the close button area has
         * been accidentally clicked, therefore we do not close the tab.
         *
         * We don't want to ignore processing of more than one click event,
         * though, since the user might actually be repeatedly clicking to
         * close many tabs at once.
         */
        if (event.detail > 1 && !this._ignoredClick) {
          this._ignoredClick = true;
          return;
        }

        // Reset the "ignored click" flag
        this._ignoredClick = false;

        tabContainer.tabbrowser.removeTab(bindingParent);
        tabContainer._blockDblClick = true;

        /* XXXmano hack (see bug 343628):
         * Since we're removing the event target, if the user
         * double-clicks this button, the dblclick event will be dispatched
         * with the tabbar as its event target (and explicit/originalTarget),
         * which treats that as a mouse gesture for opening a new tab.
         * In this context, we're manually blocking the dblclick event
         * (see dblclick handler).
         */
        var clickedOnce = false;
        function enableDblClick(event) {
          if (event.detail == 1 && !clickedOnce) {
            clickedOnce = true;
            return;
          }
          setTimeout(function() {
            tabContainer._blockDblClick = false;
          }, 0);
          tabContainer.removeEventListener("click", enableDblClick, false);
        }
        tabContainer.addEventListener("click", enableDblClick, false);
      ]]></handler>

      <handler event="dblclick" button="0" phase="capturing">
        // for the one-close-button case
        event.stopPropagation();
      </handler>

      <handler event="dragstart">
        event.stopPropagation();
      </handler>
    </handlers>
  </binding>

  <binding id="tabbrowser-tab" display="xul:hbox"
           extends="chrome://global/content/bindings/tabbox.xml#tab">
    <resources>
      <stylesheet src="chrome://browser/content/tabbrowser.css"/>
    </resources>

    <content context="tabContextMenu" closetabtext="&closeTab.label;">
      <xul:image xbl:inherits="validate,src=image"
                 class="tab-icon-image"
                 role="presentation"/>
      <xul:label flex="1"
                 xbl:inherits="value=label,crop,accesskey"
                 class="tab-text"
                 role="presentation"/>
      <xul:toolbarbutton anonid="close-button"
                         tabindex="-1"
                         clickthrough="never"
                         class="tab-close-button"/>
    </content>

    <implementation>
      <property name="pinned" readonly="true">
        <getter>
          return this.getAttribute("pinned") == "true";
        </getter>
      </property>

      <field name="mOverCloseButton">false</field>
      <field name="mCorrespondingMenuitem">null</field>
    </implementation>

    <handlers>
      <handler event="mouseover">
        var anonid = event.originalTarget.getAttribute("anonid");
        if (anonid == "close-button")
          this.mOverCloseButton = true;
      </handler>
      <handler event="mouseout">
        var anonid = event.originalTarget.getAttribute("anonid");
        if (anonid == "close-button")
          this.mOverCloseButton = false;
      </handler>
      <handler event="dragstart" phase="capturing">
        this.style.MozUserFocus = '';
      </handler>
      <handler event="mousedown" button="0" phase="capturing">
      <![CDATA[
        if (this.mOverCloseButton) {
          event.stopPropagation();
        }
        else {
          this.style.MozUserFocus = 'ignore';
          this.clientTop; // just using this to flush style updates
        }
      ]]>
      </handler>
      <handler event="mousedown" button="1">
        this.style.MozUserFocus = 'ignore';
        this.clientTop;
      </handler>
      <handler event="mousedown" button="2">
        this.style.MozUserFocus = 'ignore';
        this.clientTop;
      </handler>
      <handler event="mouseup">
        this.style.MozUserFocus = '';
      </handler>
    </handlers>
  </binding>

  <binding id="tabbrowser-alltabs-popup"
           extends="chrome://global/content/bindings/popup.xml#popup">
    <implementation implements="nsIDOMEventListener">
      <method name="_menuItemOnCommand">
        <parameter name="aEvent"/>
        <body><![CDATA[
          gBrowser.selectedTab = aEvent.target.tab;
        ]]></body>
      </method>

      <method name="_tabOnAttrModified">
        <parameter name="aEvent"/>
        <body><![CDATA[
          var tab = aEvent.target;
          this._setMenuitemAttributes(tab.mCorrespondingMenuitem, tab);
        ]]></body>
      </method>

      <method name="_tabOnTabClose">
        <parameter name="aEvent"/>
        <body><![CDATA[
          var menuItem = aEvent.target.mCorrespondingMenuitem;
          if (menuItem)
            this.removeChild(menuItem);
        ]]></body>
      </method>

      <method name="handleEvent">
        <parameter name="aEvent"/>
        <body><![CDATA[
          if (!aEvent.isTrusted)
            return;

          switch (aEvent.type) {
            case "command":
              this._menuItemOnCommand(aEvent);
              break;
            case "TabAttrModified":
              this._tabOnAttrModified(aEvent);
              break;
            case "TabClose":
              this._tabOnTabClose(aEvent);
              break;
            case "TabOpen":
              this._createTabMenuItem(aEvent.originalTarget);
              break;
            case "scroll":
              this._updateTabsVisibilityStatus();
              break;
          }
        ]]></body>
      </method>

      <method name="_updateTabsVisibilityStatus">
        <body><![CDATA[
          var tabContainer = gBrowser.tabContainer;
          // We don't want menu item decoration unless there is overflow.
          if (tabContainer.getAttribute("overflow") != "true")
            return;

          var tabstripBO = tabContainer.mTabstrip.scrollBoxObject;
          for (var i = 0; i < this.childNodes.length; i++) {
            var curTabBO = this.childNodes[i].tab.boxObject;
            if (curTabBO.screenX >= tabstripBO.screenX &&
                curTabBO.screenX + curTabBO.width <= tabstripBO.screenX + tabstripBO.width)
              this.childNodes[i].setAttribute("tabIsVisible", "true"); 
            else
              this.childNodes[i].removeAttribute("tabIsVisible");
          }
        ]]></body>
      </method>

      <method name="_createTabMenuItem">
        <parameter name="aTab"/>
        <body><![CDATA[
          var menuItem = document.createElementNS(
            "http://www.mozilla.org/keymaster/gatekeeper/there.is.only.xul", 
            "menuitem");

          menuItem.setAttribute("class", "menuitem-iconic alltabs-item menuitem-with-favicon");

          this._setMenuitemAttributes(menuItem, aTab);

          // Keep some attributes of the menuitem in sync with its
          // corresponding tab (e.g. the tab label)
          aTab.mCorrespondingMenuitem = menuItem;
          menuItem.tab = aTab;
          menuItem.addEventListener("command", this, false);

          this.appendChild(menuItem);
          return menuItem;
        ]]></body>
      </method>

      <method name="_setMenuitemAttributes">
        <parameter name="aMenuitem"/>
        <parameter name="aTab"/>
        <body><![CDATA[
          aMenuitem.setAttribute("label", aTab.label);
          aMenuitem.setAttribute("crop", aTab.getAttribute("crop"));
          aMenuitem.setAttribute("image", aTab.getAttribute("image"));

          if (aTab.hasAttribute("busy"))
            aMenuitem.setAttribute("busy", aTab.getAttribute("busy"));
          else
            aMenuitem.removeAttribute("busy");

          if (aTab.selected)
            aMenuitem.setAttribute("selected", "true");
          else
            aMenuitem.removeAttribute("selected");
        ]]></body>
      </method>
    </implementation>

    <handlers>
      <handler event="popupshowing">
      <![CDATA[
        // set up the menu popup
        var tabcontainer = gBrowser.tabContainer;
        var tabs = gBrowser.visibleTabs;

        // Listen for changes in the tab bar.
        tabcontainer.addEventListener("TabOpen", this, false);
        tabcontainer.addEventListener("TabAttrModified", this, false);
        tabcontainer.addEventListener("TabClose", this, false);
        tabcontainer.mTabstrip.addEventListener("scroll", this, false);

        for (var i = 0; i < tabs.length; i++) {
          this._createTabMenuItem(tabs[i]);
        }
        this._updateTabsVisibilityStatus();
      ]]></handler>

      <handler event="popuphidden">
      <![CDATA[
        // clear out the menu popup and remove the listeners
        while (this.hasChildNodes()) {
          var menuItem = this.lastChild;
          menuItem.removeEventListener("command", this, false);
          menuItem.tab.mCorrespondingMenuitem = null;
          this.removeChild(menuItem);
        }
        var tabcontainer = gBrowser.tabContainer;
        tabcontainer.mTabstrip.removeEventListener("scroll", this, false);
        tabcontainer.removeEventListener("TabOpen", this, false);
        tabcontainer.removeEventListener("TabAttrModified", this, false);
        tabcontainer.removeEventListener("TabClose", this, false);
      ]]></handler>

      <handler event="DOMMenuItemActive">
      <![CDATA[
        var tab = event.target.tab;
        if (tab) {
          var statusText = tab.linkedBrowser.currentURI.spec;
          if (statusText == "about:blank") {
            // XXXhack: Passing a space here (and not "")
            // to make sure the the browser implementation would
            // still consider it a hovered link.
            statusText = " ";
          }

          XULBrowserWindow.setOverLink(statusText, null);
        }
      ]]></handler>

      <handler event="DOMMenuItemInactive">
      <![CDATA[
        XULBrowserWindow.setOverLink("", null);
      ]]></handler>

    </handlers>
  </binding>

</bindings><|MERGE_RESOLUTION|>--- conflicted
+++ resolved
@@ -784,15 +784,7 @@
 
             // Don't switch the fast find or update the titlebar (bug 540248) - this tab switch is temporary
             if (!this._previewMode) {
-<<<<<<< HEAD
               this._fastFind.setDocShell(this.mCurrentBrowser.docShell);
-=======
-              try {
-                this._fastFind.setDocShell(this.mCurrentBrowser.docShell);
-              } catch (e) {
-                Components.utils.reportError(e);
-              }
->>>>>>> 487c064f
               this.updateTitlebar();
             }
 
