--- conflicted
+++ resolved
@@ -799,7 +799,6 @@
                      oncommand="WebrtcIndicator.menuCommand(event.target);"/>
         </toolbarbutton>
 
-<<<<<<< HEAD
 #ifdef MOZ_LOOP
         <!-- XXX Bug 1013989 will provide a label for the button -->
         <!-- This uses badged to be compatible with the social api code it shares.
@@ -814,10 +813,8 @@
                        oncommand="LoopUI.openCallPanel(event);"
                        cui-areatype="toolbar">
         </toolbarbutton>
-#endif
-
-=======
->>>>>>> 8715ca58
+#endifhttps://hg.mozilla.org/mozilla-central/rev/cd712c340dd7
+
         <toolbarbutton id="bookmarks-menu-button"
                        class="toolbarbutton-1 chromeclass-toolbar-additional"
                        persist="class"
