--- conflicted
+++ resolved
@@ -606,12 +606,7 @@
   *aResult = NULL;
 
   nsRefPtr<nsNPAPIPluginInstance> inst =
-<<<<<<< HEAD
-    new nsNPAPIPluginInstance(&fCallbacks, fPRLibrary);
-
-=======
     new nsNPAPIPluginInstance(&fCallbacks, fLibrary);
->>>>>>> aec2dfca
   if (!inst)
     return NS_ERROR_OUT_OF_MEMORY;
 
