--- conflicted
+++ resolved
@@ -1412,34 +1412,33 @@
   NS_DEFINE_CLASSINFO_DATA(FormData, nsDOMGenericSH,
                            DOM_DEFAULT_SCRIPTABLE_FLAGS)
 
-<<<<<<< HEAD
-  NS_DEFINE_CLASSINFO_DATA(IndexedDatabaseRequest, nsDOMGenericSH,
-                           DOM_DEFAULT_SCRIPTABLE_FLAGS)
-  NS_DEFINE_CLASSINFO_DATA(IDBRequest, nsDOMGenericSH,
-                           DOM_DEFAULT_SCRIPTABLE_FLAGS)
-  NS_DEFINE_CLASSINFO_DATA(IDBDatabaseRequest, nsDOMGenericSH,
-                           DOM_DEFAULT_SCRIPTABLE_FLAGS)
-  NS_DEFINE_CLASSINFO_DATA(IDBErrorEvent, nsDOMGenericSH,
-                           DOM_DEFAULT_SCRIPTABLE_FLAGS)
-  NS_DEFINE_CLASSINFO_DATA(IDBSuccessEvent, nsDOMGenericSH,
-                           DOM_DEFAULT_SCRIPTABLE_FLAGS)
-  NS_DEFINE_CLASSINFO_DATA(IDBTransactionEvent, nsDOMGenericSH,
-                           DOM_DEFAULT_SCRIPTABLE_FLAGS)
-  NS_DEFINE_CLASSINFO_DATA(IDBObjectStoreRequest, nsDOMGenericSH,
-                           DOM_DEFAULT_SCRIPTABLE_FLAGS)
-  NS_DEFINE_CLASSINFO_DATA(IDBTransactionRequest, nsDOMGenericSH,
-                           DOM_DEFAULT_SCRIPTABLE_FLAGS)
-  NS_DEFINE_CLASSINFO_DATA(IDBCursorRequest, nsDOMGenericSH,
-                           DOM_DEFAULT_SCRIPTABLE_FLAGS)
-  NS_DEFINE_CLASSINFO_DATA(IDBKeyRange, nsDOMGenericSH,
-                           DOM_DEFAULT_SCRIPTABLE_FLAGS)
-  NS_DEFINE_CLASSINFO_DATA(IDBIndexRequest, nsDOMGenericSH,
-=======
   NS_DEFINE_CLASSINFO_DATA(WebSocket, nsEventTargetSH,
                            EVENTTARGET_SCRIPTABLE_FLAGS)
 
   NS_DEFINE_CLASSINFO_DATA(CloseEvent, nsDOMGenericSH,
->>>>>>> b986a922
+                           DOM_DEFAULT_SCRIPTABLE_FLAGS)
+
+  NS_DEFINE_CLASSINFO_DATA(IndexedDatabaseRequest, nsDOMGenericSH,
+                           DOM_DEFAULT_SCRIPTABLE_FLAGS)
+  NS_DEFINE_CLASSINFO_DATA(IDBRequest, nsDOMGenericSH,
+                           DOM_DEFAULT_SCRIPTABLE_FLAGS)
+  NS_DEFINE_CLASSINFO_DATA(IDBDatabaseRequest, nsDOMGenericSH,
+                           DOM_DEFAULT_SCRIPTABLE_FLAGS)
+  NS_DEFINE_CLASSINFO_DATA(IDBErrorEvent, nsDOMGenericSH,
+                           DOM_DEFAULT_SCRIPTABLE_FLAGS)
+  NS_DEFINE_CLASSINFO_DATA(IDBSuccessEvent, nsDOMGenericSH,
+                           DOM_DEFAULT_SCRIPTABLE_FLAGS)
+  NS_DEFINE_CLASSINFO_DATA(IDBTransactionEvent, nsDOMGenericSH,
+                           DOM_DEFAULT_SCRIPTABLE_FLAGS)
+  NS_DEFINE_CLASSINFO_DATA(IDBObjectStoreRequest, nsDOMGenericSH,
+                           DOM_DEFAULT_SCRIPTABLE_FLAGS)
+  NS_DEFINE_CLASSINFO_DATA(IDBTransactionRequest, nsDOMGenericSH,
+                           DOM_DEFAULT_SCRIPTABLE_FLAGS)
+  NS_DEFINE_CLASSINFO_DATA(IDBCursorRequest, nsDOMGenericSH,
+                           DOM_DEFAULT_SCRIPTABLE_FLAGS)
+  NS_DEFINE_CLASSINFO_DATA(IDBKeyRange, nsDOMGenericSH,
+                           DOM_DEFAULT_SCRIPTABLE_FLAGS)
+  NS_DEFINE_CLASSINFO_DATA(IDBIndexRequest, nsDOMGenericSH,
                            DOM_DEFAULT_SCRIPTABLE_FLAGS)
 };
 
@@ -3911,7 +3910,17 @@
     DOM_CLASSINFO_MAP_ENTRY(nsIDOMFormData)
   DOM_CLASSINFO_MAP_END
 
-<<<<<<< HEAD
+  DOM_CLASSINFO_MAP_BEGIN(WebSocket, nsIWebSocket)
+    DOM_CLASSINFO_MAP_ENTRY(nsIWebSocket)
+    DOM_CLASSINFO_MAP_ENTRY(nsIDOMEventTarget)
+    DOM_CLASSINFO_MAP_ENTRY(nsIDOMNSEventTarget)
+  DOM_CLASSINFO_MAP_END
+
+  DOM_CLASSINFO_MAP_BEGIN(CloseEvent, nsIDOMCloseEvent)
+    DOM_CLASSINFO_MAP_ENTRY(nsIDOMCloseEvent)
+    DOM_CLASSINFO_EVENT_MAP_ENTRIES
+  DOM_CLASSINFO_MAP_END
+
   DOM_CLASSINFO_MAP_BEGIN(IndexedDatabaseRequest, nsIIndexedDatabaseRequest)
     DOM_CLASSINFO_MAP_ENTRY(nsIIndexedDatabaseRequest)
   DOM_CLASSINFO_MAP_END
@@ -3970,17 +3979,6 @@
   DOM_CLASSINFO_MAP_BEGIN(IDBIndexRequest, nsIIDBIndexRequest)
     DOM_CLASSINFO_MAP_ENTRY(nsIIDBIndexRequest)
     DOM_CLASSINFO_MAP_ENTRY(nsIIDBIndex)
-=======
-  DOM_CLASSINFO_MAP_BEGIN(WebSocket, nsIWebSocket)
-    DOM_CLASSINFO_MAP_ENTRY(nsIWebSocket)
-    DOM_CLASSINFO_MAP_ENTRY(nsIDOMEventTarget)
-    DOM_CLASSINFO_MAP_ENTRY(nsIDOMNSEventTarget)
-  DOM_CLASSINFO_MAP_END
-
-  DOM_CLASSINFO_MAP_BEGIN(CloseEvent, nsIDOMCloseEvent)
-    DOM_CLASSINFO_MAP_ENTRY(nsIDOMCloseEvent)
-    DOM_CLASSINFO_EVENT_MAP_ENTRIES
->>>>>>> b986a922
   DOM_CLASSINFO_MAP_END
 
 #ifdef NS_DEBUG
