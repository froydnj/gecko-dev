--- conflicted
+++ resolved
@@ -52,18 +52,6 @@
                                          style="@style/FindBar"
                                          android:visibility="gone"/>
 
-<<<<<<< HEAD
-        <include layout="@layout/browser_toolbar"
-                 android:layout_width="fill_parent"
-                 android:layout_height="@dimen/browser_toolbar_height"/>
-
-        <FrameLayout android:id="@+id/search_container"
-                     android:layout_width="fill_parent"
-                     android:layout_height="fill_parent"
-                     android:layout_below="@id/browser_toolbar"
-                     android:background="@android:color/white"
-                     android:visibility="invisible"/>
-=======
         <RelativeLayout android:id="@+id/camera_layout"
                         android:layout_height="wrap_content"
                         android:layout_width="wrap_content"
@@ -79,7 +67,13 @@
                 android:clipToPadding="false"
                 android:clickable="true"
                 android:focusable="true"/>
->>>>>>> ed24ba91
+
+        <FrameLayout android:id="@+id/search_container"
+                     android:layout_width="fill_parent"
+                     android:layout_height="fill_parent"
+                     android:layout_below="@id/browser_toolbar"
+                     android:background="@android:color/white"
+                     android:visibility="invisible"/>
 
     </view>
 
