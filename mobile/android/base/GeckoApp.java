--- conflicted
+++ resolved
@@ -1806,20 +1806,18 @@
         // User may have enabled/disabled accessibility.
         GeckoAccessibility.updateAccessibilitySettings(this);
 
-<<<<<<< HEAD
         if (mAppStateListeners != null) {
-            for(GeckoAppShell.AppStateListener listener: mAppStateListeners) {
+            for (GeckoAppShell.AppStateListener listener: mAppStateListeners) {
                 listener.onResume();
             }
         }
-=======
+
         // We use two times: a pseudo-unique wall-clock time to identify the
         // current session across power cycles, and the elapsed realtime to
         // track the duration of the session.
         final long now = System.currentTimeMillis();
         final long realTime = android.os.SystemClock.elapsedRealtime();
         final BrowserHealthRecorder rec = mHealthRecorder;
->>>>>>> f3c24f39
 
         ThreadUtils.postToBackgroundThread(new Runnable() {
             @Override
