--- conflicted
+++ resolved
@@ -761,15 +761,9 @@
     return NS_FAILED(CallQueryInterface(wrapper->Native(), &participant));
 }
 
-<<<<<<< HEAD
-NS_METHOD
-nsXPConnectParticipant::TraverseImpl(nsXPConnectParticipant *that, void *p,
-                                     nsCycleCollectionTraversalCallback &cb)
-=======
 static inline void
 DescribeGCThing(bool isMarked, void *p, JSGCTraceKind traceKind,
                 nsCycleCollectionTraversalCallback &cb)
->>>>>>> 86016060
 {
     if (cb.WantDebugInfo()) {
         char name[72];
@@ -826,12 +820,7 @@
                       nsCycleCollectionTraversalCallback &cb)
 {
     TraversalTracer trc(cb);
-<<<<<<< HEAD
-
-    JS_TracerInit(&trc, nsXPConnect::GetRuntimeInstance()->GetJSRuntime(), NoteJSChild);
-=======
     JS_TracerInit(&trc, rt, NoteJSChild);
->>>>>>> 86016060
     trc.eagerlyTraceWeakMaps = false;
     JS_TraceChildren(&trc, p, traceKind);
 }
@@ -871,8 +860,9 @@
     }
 }
 
-NS_IMETHODIMP
-nsXPConnect::Traverse(void *p, nsCycleCollectionTraversalCallback &cb)
+NS_METHOD
+nsXPConnectParticipant::TraverseImpl(nsXPConnectParticipant *that, void *p,
+                                     nsCycleCollectionTraversalCallback &cb)
 {
     JSGCTraceKind traceKind = js_GetGCThingTraceKind(p);
     JSObject *obj = nsnull;
@@ -913,7 +903,8 @@
     if (isMarked && !cb.WantAllTraces())
         return NS_OK;
 
-    NoteGCThingJSChildren(GetRuntime()->GetJSRuntime(), p, traceKind, cb);
+    NoteGCThingJSChildren(nsXPConnect::GetRuntimeInstance()->GetJSRuntime(),
+                          p, traceKind, cb);
 
     if (traceKind != JSTRACE_OBJECT || dontTraverse)
         return NS_OK;
