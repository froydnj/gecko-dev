--- conflicted
+++ resolved
@@ -396,11 +396,7 @@
 WrapperFactory::WrapSOWObject(JSContext *cx, JSObject *obj)
 {
     JSObject *wrapperObj =
-<<<<<<< HEAD
-        JSWrapper::New(cx, obj, JS_GetPrototype(cx, obj), obj->getGlobal(),
-=======
-        JSWrapper::New(cx, obj, obj->getProto(), JS_GetGlobalForObject(cx, obj),
->>>>>>> 003f619b
+        JSWrapper::New(cx, obj, JS_GetPrototype(cx, obj), JS_GetGlobalForObject(cx, obj),
                        &FilteringWrapper<JSWrapper,
                                          OnlyIfSubjectIsSystem>::singleton);
     return wrapperObj;
