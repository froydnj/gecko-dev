/* -*- Mode: C++; tab-width: 8; indent-tabs-mode: nil; c-basic-offset: 4 -*-
 * vim: set ts=8 sw=4 et tw=78:
 *
 * ***** BEGIN LICENSE BLOCK *****
 * Version: MPL 1.1/GPL 2.0/LGPL 2.1
 *
 * The contents of this file are subject to the Mozilla Public License Version
 * 1.1 (the "License"); you may not use this file except in compliance with
 * the License. You may obtain a copy of the License at
 * http://www.mozilla.org/MPL/
 *
 * Software distributed under the License is distributed on an "AS IS" basis,
 * WITHOUT WARRANTY OF ANY KIND, either express or implied. See the License
 * for the specific language governing rights and limitations under the
 * License.
 *
 * The Original Code is Mozilla Communicator client code, released
 * March 31, 1998.
 *
 * The Initial Developer of the Original Code is
 * Netscape Communications Corporation.
 * Portions created by the Initial Developer are Copyright (C) 1998
 * the Initial Developer. All Rights Reserved.
 *
 * Contributor(s):
 *
 * Alternatively, the contents of this file may be used under the terms of
 * either of the GNU General Public License Version 2 or later (the "GPL"),
 * or the GNU Lesser General Public License Version 2.1 or later (the "LGPL"),
 * in which case the provisions of the GPL or the LGPL are applicable instead
 * of those above. If you wish to allow use of your version of this file only
 * under the terms of either the GPL or the LGPL, and not to allow others to
 * use your version of this file under the terms of the MPL, indicate your
 * decision by deleting the provisions above and replace them with the notice
 * and other provisions required by the GPL or the LGPL. If you do not delete
 * the provisions above, a recipient may use your version of this file under
 * the terms of any one of the MPL, the GPL or the LGPL.
 *
 * ***** END LICENSE BLOCK ***** */

/*
 * JS standard exception implementation.
 */
#include <stdlib.h>
#include <string.h>
#include "jstypes.h"
#include "jsstdint.h"
#include "jsbit.h"
#include "jsutil.h"
#include "jsprf.h"
#include "jsapi.h"
#include "jscntxt.h"
#include "jsversion.h"
#include "jsexn.h"
#include "jsfun.h"
#include "jsgc.h"
#include "jsgcmark.h"
#include "jsinterp.h"
#include "jsnum.h"
#include "jsobj.h"
#include "jsopcode.h"
#include "jsscope.h"
#include "jsscript.h"
#include "jsstaticcheck.h"
#include "jswrapper.h"

<<<<<<< HEAD
#include "jscntxtinlines.h"
#include "jsinferinlines.h"
#include "jsinterpinlines.h"
=======
>>>>>>> 003f619b
#include "jsobjinlines.h"

#include "vm/Stack-inl.h"

using namespace js;
using namespace js::gc;
using namespace js::types;

/* Forward declarations for js_ErrorClass's initializer. */
static JSBool
Exception(JSContext *cx, uintN argc, Value *vp);

static void
exn_trace(JSTracer *trc, JSObject *obj);

static void
exn_finalize(JSContext *cx, JSObject *obj);

static JSBool
exn_resolve(JSContext *cx, JSObject *obj, jsid id, uintN flags,
            JSObject **objp);

Class js_ErrorClass = {
    js_Error_str,
    JSCLASS_HAS_PRIVATE | JSCLASS_NEW_RESOLVE |
    JSCLASS_HAS_CACHED_PROTO(JSProto_Error),
    PropertyStub,         /* addProperty */
    PropertyStub,         /* delProperty */
    PropertyStub,         /* getProperty */
    StrictPropertyStub,   /* setProperty */
    EnumerateStub,
    (JSResolveOp)exn_resolve,
    ConvertStub,
    exn_finalize,
    NULL,                 /* reserved0   */
    NULL,                 /* checkAccess */
    NULL,                 /* call        */
    NULL,                 /* construct   */
    NULL,                 /* xdrObject   */
    NULL,                 /* hasInstance */
    exn_trace
};

typedef struct JSStackTraceElem {
    JSString            *funName;
    size_t              argc;
    const char          *filename;
    uintN               ulineno;
} JSStackTraceElem;

typedef struct JSExnPrivate {
    /* A copy of the JSErrorReport originally generated. */
    JSErrorReport       *errorReport;
    JSString            *message;
    JSString            *filename;
    uintN               lineno;
    size_t              stackDepth;
    JSStackTraceElem    stackElems[1];
} JSExnPrivate;

static JSString *
StackTraceToString(JSContext *cx, JSExnPrivate *priv);

static JSErrorReport *
CopyErrorReport(JSContext *cx, JSErrorReport *report)
{
    /*
     * We use a single malloc block to make a deep copy of JSErrorReport with
     * the following layout:
     *   JSErrorReport
     *   array of copies of report->messageArgs
     *   jschar array with characters for all messageArgs
     *   jschar array with characters for ucmessage
     *   jschar array with characters for uclinebuf and uctokenptr
     *   char array with characters for linebuf and tokenptr
     *   char array with characters for filename
     * Such layout together with the properties enforced by the following
     * asserts does not need any extra alignment padding.
     */
    JS_STATIC_ASSERT(sizeof(JSErrorReport) % sizeof(const char *) == 0);
    JS_STATIC_ASSERT(sizeof(const char *) % sizeof(jschar) == 0);

    size_t filenameSize;
    size_t linebufSize;
    size_t uclinebufSize;
    size_t ucmessageSize;
    size_t i, argsArraySize, argsCopySize, argSize;
    size_t mallocSize;
    JSErrorReport *copy;
    uint8 *cursor;

#define JS_CHARS_SIZE(jschars) ((js_strlen(jschars) + 1) * sizeof(jschar))

    filenameSize = report->filename ? strlen(report->filename) + 1 : 0;
    linebufSize = report->linebuf ? strlen(report->linebuf) + 1 : 0;
    uclinebufSize = report->uclinebuf ? JS_CHARS_SIZE(report->uclinebuf) : 0;
    ucmessageSize = 0;
    argsArraySize = 0;
    argsCopySize = 0;
    if (report->ucmessage) {
        ucmessageSize = JS_CHARS_SIZE(report->ucmessage);
        if (report->messageArgs) {
            for (i = 0; report->messageArgs[i]; ++i)
                argsCopySize += JS_CHARS_SIZE(report->messageArgs[i]);

            /* Non-null messageArgs should have at least one non-null arg. */
            JS_ASSERT(i != 0);
            argsArraySize = (i + 1) * sizeof(const jschar *);
        }
    }

    /*
     * The mallocSize can not overflow since it represents the sum of the
     * sizes of already allocated objects.
     */
    mallocSize = sizeof(JSErrorReport) + argsArraySize + argsCopySize +
                 ucmessageSize + uclinebufSize + linebufSize + filenameSize;
    cursor = (uint8 *)cx->malloc_(mallocSize);
    if (!cursor)
        return NULL;

    copy = (JSErrorReport *)cursor;
    memset(cursor, 0, sizeof(JSErrorReport));
    cursor += sizeof(JSErrorReport);

    if (argsArraySize != 0) {
        copy->messageArgs = (const jschar **)cursor;
        cursor += argsArraySize;
        for (i = 0; report->messageArgs[i]; ++i) {
            copy->messageArgs[i] = (const jschar *)cursor;
            argSize = JS_CHARS_SIZE(report->messageArgs[i]);
            memcpy(cursor, report->messageArgs[i], argSize);
            cursor += argSize;
        }
        copy->messageArgs[i] = NULL;
        JS_ASSERT(cursor == (uint8 *)copy->messageArgs[0] + argsCopySize);
    }

    if (report->ucmessage) {
        copy->ucmessage = (const jschar *)cursor;
        memcpy(cursor, report->ucmessage, ucmessageSize);
        cursor += ucmessageSize;
    }

    if (report->uclinebuf) {
        copy->uclinebuf = (const jschar *)cursor;
        memcpy(cursor, report->uclinebuf, uclinebufSize);
        cursor += uclinebufSize;
        if (report->uctokenptr) {
            copy->uctokenptr = copy->uclinebuf + (report->uctokenptr -
                                                  report->uclinebuf);
        }
    }

    if (report->linebuf) {
        copy->linebuf = (const char *)cursor;
        memcpy(cursor, report->linebuf, linebufSize);
        cursor += linebufSize;
        if (report->tokenptr) {
            copy->tokenptr = copy->linebuf + (report->tokenptr -
                                              report->linebuf);
        }
    }

    if (report->filename) {
        copy->filename = (const char *)cursor;
        memcpy(cursor, report->filename, filenameSize);
    }
    JS_ASSERT(cursor + filenameSize == (uint8 *)copy + mallocSize);

    /* Copy non-pointer members. */
    copy->lineno = report->lineno;
    copy->errorNumber = report->errorNumber;

    /* Note that this is before it gets flagged with JSREPORT_EXCEPTION */
    copy->flags = report->flags;

#undef JS_CHARS_SIZE
    return copy;
}

static jsval *
GetStackTraceValueBuffer(JSExnPrivate *priv)
{
    /*
     * We use extra memory after JSExnPrivateInfo.stackElems to store jsvals
     * that helps to produce more informative stack traces. The following
     * assert allows us to assume that no gap after stackElems is necessary to
     * align the buffer properly.
     */
    JS_STATIC_ASSERT(sizeof(JSStackTraceElem) % sizeof(jsval) == 0);

    return (jsval *)(priv->stackElems + priv->stackDepth);
}

static JSBool
InitExnPrivate(JSContext *cx, JSObject *exnObject, JSString *message,
               JSString *filename, uintN lineno, JSErrorReport *report)
{
    JSSecurityCallbacks *callbacks;
    CheckAccessOp checkAccess;
    JSErrorReporter older;
    JSExceptionState *state;
    jsid callerid;
    StackFrame *fp, *fpstop;
    size_t stackDepth, valueCount, size;
    JSBool overflow;
    JSExnPrivate *priv;
    JSStackTraceElem *elem;
    jsval *values;

    JS_ASSERT(exnObject->getClass() == &js_ErrorClass);

    /*
     * Prepare stack trace data.
     *
     * Set aside any error reporter for cx and save its exception state
     * so we can suppress any checkAccess failures.  Such failures should stop
     * the backtrace procedure, not result in a failure of this constructor.
     */
    callbacks = JS_GetSecurityCallbacks(cx);
    checkAccess = callbacks
                  ? Valueify(callbacks->checkObjectAccess)
                  : NULL;
    older = JS_SetErrorReporter(cx, NULL);
    state = JS_SaveExceptionState(cx);

    callerid = ATOM_TO_JSID(cx->runtime->atomState.callerAtom);
    stackDepth = 0;
    valueCount = 0;
    for (fp = js_GetTopStackFrame(cx, FRAME_EXPAND_NONE); fp; fp = fp->prev()) {
        if (fp->compartment() != cx->compartment)
            break;
        if (fp->isNonEvalFunctionFrame()) {
            Value v = NullValue();
            if (checkAccess &&
                !checkAccess(cx, &fp->callee(), callerid, JSACC_READ, &v)) {
                break;
            }
            valueCount += fp->numActualArgs();
        }
        ++stackDepth;
    }
    JS_RestoreExceptionState(cx, state);
    JS_SetErrorReporter(cx, older);
    fpstop = fp;

    size = offsetof(JSExnPrivate, stackElems);
    overflow = (stackDepth > ((size_t)-1 - size) / sizeof(JSStackTraceElem));
    size += stackDepth * sizeof(JSStackTraceElem);
    overflow |= (valueCount > ((size_t)-1 - size) / sizeof(jsval));
    size += valueCount * sizeof(jsval);
    if (overflow) {
        js_ReportAllocationOverflow(cx);
        return JS_FALSE;
    }
    priv = (JSExnPrivate *)cx->malloc_(size);
    if (!priv)
        return JS_FALSE;

    /*
     * We initialize errorReport with a copy of report after setting the
     * private slot, to prevent GC accessing a junk value we clear the field
     * here.
     */
    priv->errorReport = NULL;
    priv->message = message;
    priv->filename = filename;
    priv->lineno = lineno;
    priv->stackDepth = stackDepth;

    values = GetStackTraceValueBuffer(priv);
    elem = priv->stackElems;
    for (fp = js_GetTopStackFrame(cx, FRAME_EXPAND_NONE); fp != fpstop; fp = fp->prev()) {
        if (fp->compartment() != cx->compartment)
            break;
        if (!fp->isFunctionFrame() || fp->isEvalFrame()) {
            elem->funName = NULL;
            elem->argc = 0;
        } else {
            elem->funName = fp->fun()->atom
                            ? fp->fun()->atom
                            : cx->runtime->emptyString;
            elem->argc = fp->numActualArgs();
            fp->forEachCanonicalActualArg(CopyTo(Valueify(values)));
            values += elem->argc;
        }
        elem->ulineno = 0;
        elem->filename = NULL;
        if (fp->isScriptFrame()) {
            elem->filename = fp->script()->filename;
            if (fp->pc(cx))
                elem->ulineno = js_FramePCToLineNumber(cx, fp);
        }
        ++elem;
    }
    JS_ASSERT(priv->stackElems + stackDepth == elem);
    JS_ASSERT(GetStackTraceValueBuffer(priv) + valueCount == values);

    exnObject->setPrivate(priv);

    if (report) {
        /*
         * Construct a new copy of the error report struct. We can't use the
         * error report struct that was passed in, because it's allocated on
         * the stack, and also because it may point to transient data in the
         * TokenStream.
         */
        priv->errorReport = CopyErrorReport(cx, report);
        if (!priv->errorReport) {
            /* The finalizer realeases priv since it is in the private slot. */
            return JS_FALSE;
        }
    }

    return JS_TRUE;
}

static inline JSExnPrivate *
GetExnPrivate(JSContext *cx, JSObject *obj)
{
    return (JSExnPrivate *) obj->getPrivate();
}

static void
exn_trace(JSTracer *trc, JSObject *obj)
{
    JSExnPrivate *priv;
    JSStackTraceElem *elem;
    size_t vcount, i;
    jsval *vp, v;

    priv = GetExnPrivate(trc->context, obj);
    if (priv) {
        if (priv->message)
            MarkString(trc, priv->message, "exception message");
        if (priv->filename)
            MarkString(trc, priv->filename, "exception filename");

        elem = priv->stackElems;
        for (vcount = i = 0; i != priv->stackDepth; ++i, ++elem) {
            if (elem->funName)
                MarkString(trc, elem->funName, "stack trace function name");
            if (IS_GC_MARKING_TRACER(trc) && elem->filename)
                js_MarkScriptFilename(elem->filename);
            vcount += elem->argc;
        }
        vp = GetStackTraceValueBuffer(priv);
        for (i = 0; i != vcount; ++i, ++vp) {
            v = *vp;
            JS_CALL_VALUE_TRACER(trc, v, "stack trace argument");
        }
    }
}

static void
exn_finalize(JSContext *cx, JSObject *obj)
{
    JSExnPrivate *priv;

    priv = GetExnPrivate(cx, obj);
    if (priv) {
        if (priv->errorReport)
            cx->free_(priv->errorReport);
        cx->free_(priv);
    }
}

static JSBool
exn_resolve(JSContext *cx, JSObject *obj, jsid id, uintN flags,
            JSObject **objp)
{
    JSExnPrivate *priv;
    JSString *str;
    JSAtom *atom;
    JSString *stack;
    const char *prop;
    jsval v;
    uintN attrs;

    *objp = NULL;
    priv = GetExnPrivate(cx, obj);
    if (priv && JSID_IS_ATOM(id)) {
        str = JSID_TO_STRING(id);

        atom = cx->runtime->atomState.messageAtom;
        if (str == atom) {
            prop = js_message_str;

            /*
             * Per ES5 15.11.1.1, if Error is called with no argument or with
             * undefined as the argument, it returns an Error object with no
             * own message property.
             */
            if (!priv->message)
                return true;

            v = STRING_TO_JSVAL(priv->message);
            attrs = 0;
            goto define;
        }

        atom = cx->runtime->atomState.fileNameAtom;
        if (str == atom) {
            prop = js_fileName_str;
            v = STRING_TO_JSVAL(priv->filename);
            attrs = JSPROP_ENUMERATE;
            goto define;
        }

        atom = cx->runtime->atomState.lineNumberAtom;
        if (str == atom) {
            prop = js_lineNumber_str;
            v = INT_TO_JSVAL(priv->lineno);
            attrs = JSPROP_ENUMERATE;
            goto define;
        }

        atom = cx->runtime->atomState.stackAtom;
        if (str == atom) {
            stack = StackTraceToString(cx, priv);
            if (!stack)
                return false;

            /* Allow to GC all things that were used to build stack trace. */
            priv->stackDepth = 0;
            prop = js_stack_str;
            v = STRING_TO_JSVAL(stack);
            attrs = JSPROP_ENUMERATE;
            goto define;
        }
    }
    return true;

  define:
    if (!JS_DefineProperty(cx, obj, prop, v, NULL, NULL, attrs))
        return false;
    *objp = obj;
    return true;
}

JSErrorReport *
js_ErrorFromException(JSContext *cx, jsval exn)
{
    JSObject *obj;
    JSExnPrivate *priv;

    if (JSVAL_IS_PRIMITIVE(exn))
        return NULL;
    obj = JSVAL_TO_OBJECT(exn);
    if (obj->getClass() != &js_ErrorClass)
        return NULL;
    priv = GetExnPrivate(cx, obj);
    if (!priv)
        return NULL;
    return priv->errorReport;
}

static JSString *
ValueToShortSource(JSContext *cx, jsval v)
{
    JSString *str;

    /* Avoid toSource bloat and fallibility for object types. */
    if (JSVAL_IS_PRIMITIVE(v))
        return js_ValueToSource(cx, Valueify(v));

    AutoCompartment ac(cx, JSVAL_TO_OBJECT(v));
    if (!ac.enter())
        return NULL;

    if (VALUE_IS_FUNCTION(cx, v)) {
        /*
         * XXX Avoid function decompilation bloat for now.
         */
        str = JS_GetFunctionId(JS_ValueToFunction(cx, v));
        if (!str && !(str = js_ValueToSource(cx, Valueify(v)))) {
            /*
             * Continue to soldier on if the function couldn't be
             * converted into a string.
             */
            JS_ClearPendingException(cx);
            str = JS_NewStringCopyZ(cx, "[unknown function]");
        }
    } else {
        /*
         * XXX Avoid toString on objects, it takes too long and uses too much
         * memory, for too many classes (see Mozilla bug 166743).
         */
        char buf[100];
        JS_snprintf(buf, sizeof buf, "[object %s]",
                    JSVAL_TO_OBJECT(v)->getClass()->name);
        str = JS_NewStringCopyZ(cx, buf);
    }

    ac.leave();

    if (!str || !cx->compartment->wrap(cx, &str))
        return NULL;
    return str;
}

static JSString *
StackTraceToString(JSContext *cx, JSExnPrivate *priv)
{
    jschar *stackbuf;
    size_t stacklen, stackmax;
    JSStackTraceElem *elem, *endElem;
    jsval *values;
    size_t i;
    JSString *str;
    const char *cp;
    char ulnbuf[11];

    /* After this point, failing control flow must goto bad. */
    stackbuf = NULL;
    stacklen = stackmax = 0;

/* Limit the stackbuf length to a reasonable value to avoid overflow checks. */
#define STACK_LENGTH_LIMIT JS_BIT(20)

#define APPEND_CHAR_TO_STACK(c)                                               \
    JS_BEGIN_MACRO                                                            \
        if (stacklen == stackmax) {                                           \
            void *ptr_;                                                       \
            if (stackmax >= STACK_LENGTH_LIMIT)                               \
                goto done;                                                    \
            stackmax = stackmax ? 2 * stackmax : 64;                          \
            ptr_ = cx->realloc_(stackbuf, (stackmax+1) * sizeof(jschar));      \
            if (!ptr_)                                                        \
                goto bad;                                                     \
            stackbuf = (jschar *) ptr_;                                       \
        }                                                                     \
        stackbuf[stacklen++] = (c);                                           \
    JS_END_MACRO

#define APPEND_STRING_TO_STACK(str)                                           \
    JS_BEGIN_MACRO                                                            \
        JSString *str_ = str;                                                 \
        size_t length_ = str_->length();                                      \
        const jschar *chars_ = str_->getChars(cx);                            \
        if (!chars_)                                                          \
            goto bad;                                                         \
                                                                              \
        if (length_ > stackmax - stacklen) {                                  \
            void *ptr_;                                                       \
            if (stackmax >= STACK_LENGTH_LIMIT ||                             \
                length_ >= STACK_LENGTH_LIMIT - stacklen) {                   \
                goto done;                                                    \
            }                                                                 \
            stackmax = JS_BIT(JS_CeilingLog2(stacklen + length_));            \
            ptr_ = cx->realloc_(stackbuf, (stackmax+1) * sizeof(jschar));      \
            if (!ptr_)                                                        \
                goto bad;                                                     \
            stackbuf = (jschar *) ptr_;                                       \
        }                                                                     \
        js_strncpy(stackbuf + stacklen, chars_, length_);                     \
        stacklen += length_;                                                  \
    JS_END_MACRO

    values = GetStackTraceValueBuffer(priv);
    elem = priv->stackElems;
    for (endElem = elem + priv->stackDepth; elem != endElem; elem++) {
        if (elem->funName) {
            APPEND_STRING_TO_STACK(elem->funName);
            APPEND_CHAR_TO_STACK('(');
            for (i = 0; i != elem->argc; i++, values++) {
                if (i > 0)
                    APPEND_CHAR_TO_STACK(',');
                str = ValueToShortSource(cx, *values);
                if (!str)
                    goto bad;
                APPEND_STRING_TO_STACK(str);
            }
            APPEND_CHAR_TO_STACK(')');
        }
        APPEND_CHAR_TO_STACK('@');
        if (elem->filename) {
            for (cp = elem->filename; *cp; cp++)
                APPEND_CHAR_TO_STACK(*cp);
        }
        APPEND_CHAR_TO_STACK(':');
        JS_snprintf(ulnbuf, sizeof ulnbuf, "%u", elem->ulineno);
        for (cp = ulnbuf; *cp; cp++)
            APPEND_CHAR_TO_STACK(*cp);
        APPEND_CHAR_TO_STACK('\n');
    }
#undef APPEND_CHAR_TO_STACK
#undef APPEND_STRING_TO_STACK
#undef STACK_LENGTH_LIMIT

  done:
    if (stacklen == 0) {
        JS_ASSERT(!stackbuf);
        return cx->runtime->emptyString;
    }
    if (stacklen < stackmax) {
        /*
         * Realloc can fail when shrinking on some FreeBSD versions, so
         * don't use JS_realloc here; simply let the oversized allocation
         * be owned by the string in that rare case.
         */
        void *shrunk = cx->realloc_(stackbuf, (stacklen+1) * sizeof(jschar));
        if (shrunk)
            stackbuf = (jschar *) shrunk;
    }

    stackbuf[stacklen] = 0;
    str = js_NewString(cx, stackbuf, stacklen);
    if (str)
        return str;

  bad:
    if (stackbuf)
        cx->free_(stackbuf);
    return NULL;
}

/* XXXbe Consolidate the ugly truth that we don't treat filename as UTF-8
         with these two functions. */
static JSString *
FilenameToString(JSContext *cx, const char *filename)
{
    return JS_NewStringCopyZ(cx, filename);
}

static JSBool
Exception(JSContext *cx, uintN argc, Value *vp)
{
    JSString *message, *filename;
    StackFrame *fp;

#ifdef JS_METHODJIT
    js::mjit::ExpandInlineFrames(cx, true);
#endif

    /*
     * ECMA ed. 3, 15.11.1 requires Error, etc., to construct even when
     * called as functions, without operator new.  But as we do not give
     * each constructor a distinct JSClass, whose .name member is used by
     * NewNativeClassInstance to find the class prototype, we must get the
     * class prototype ourselves.
     */
    JSObject &callee = vp[0].toObject();
    Value protov;
    if (!callee.getProperty(cx, ATOM_TO_JSID(cx->runtime->atomState.classPrototypeAtom), &protov))
        return JS_FALSE;

    if (!protov.isObject()) {
        JS_ReportErrorNumber(cx, js_GetErrorMessage, NULL, JSMSG_BAD_PROTOTYPE, "Error");
        return JS_FALSE;
    }

    JSObject *errProto = &protov.toObject();
    JSObject *obj = NewNativeClassInstance(cx, &js_ErrorClass, errProto, errProto->getParent());
    if (!obj)
        return JS_FALSE;

    /*
     * If it's a new object of class Exception, then null out the private
     * data so that the finalizer doesn't attempt to free it.
     */
    if (obj->getClass() == &js_ErrorClass)
        obj->setPrivate(NULL);

    /* Set the 'message' property. */
    Value *argv = vp + 2;
    if (argc != 0 && !argv[0].isUndefined()) {
        message = js_ValueToString(cx, argv[0]);
        if (!message)
            return JS_FALSE;
        argv[0].setString(message);
    } else {
        message = NULL;
    }

    /* Set the 'fileName' property. */
    if (argc > 1) {
        filename = js_ValueToString(cx, argv[1]);
        if (!filename)
            return JS_FALSE;
        argv[1].setString(filename);
        fp = NULL;
    } else {
        fp = js_GetScriptedCaller(cx, NULL);
        if (fp) {
            filename = FilenameToString(cx, fp->script()->filename);
            if (!filename)
                return JS_FALSE;
        } else {
            filename = cx->runtime->emptyString;
        }
    }

    /* Set the 'lineNumber' property. */
    uint32_t lineno;
    if (argc > 2) {
        if (!ValueToECMAUint32(cx, argv[2], &lineno))
            return JS_FALSE;
    } else {
        if (!fp)
            fp = js_GetScriptedCaller(cx, NULL);
        lineno = (fp && fp->pc(cx)) ? js_FramePCToLineNumber(cx, fp) : 0;
    }

    if (obj->getClass() == &js_ErrorClass &&
        !InitExnPrivate(cx, obj, message, filename, lineno, NULL)) {
        return JS_FALSE;
    }

    vp->setObject(*obj);
    return JS_TRUE;
}

/*
 * Convert to string.
 *
 * This method only uses JavaScript-modifiable properties name, message.  It
 * is left to the host to check for private data and report filename and line
 * number information along with this message.
 */
static JSBool
exn_toString(JSContext *cx, uintN argc, Value *vp)
{
    jsval v;
    JSString *name, *message, *result;
    jschar *chars, *cp;
    size_t name_length, message_length, length;

    JSObject *obj = ToObject(cx, &vp[1]);
    if (!obj)
        return JS_FALSE;
    if (!obj->getProperty(cx, ATOM_TO_JSID(cx->runtime->atomState.nameAtom), Valueify(&v)))
        return JS_FALSE;
    name = JSVAL_IS_STRING(v) ? JSVAL_TO_STRING(v) : cx->runtime->emptyString;
    vp->setString(name);

    if (!JS_GetProperty(cx, obj, js_message_str, &v))
        return JS_FALSE;
    message = JSVAL_IS_STRING(v) ? JSVAL_TO_STRING(v)
                                 : cx->runtime->emptyString;

    if (message->length() != 0) {
        name_length = name->length();
        message_length = message->length();
        length = (name_length ? name_length + 2 : 0) + message_length;
        cp = chars = (jschar *) cx->malloc_((length + 1) * sizeof(jschar));
        if (!chars)
            return JS_FALSE;

        if (name_length) {
            const jschar *name_chars = name->getChars(cx);
            if (!name_chars)
                return JS_FALSE;
            js_strncpy(cp, name_chars, name_length);
            cp += name_length;
            *cp++ = ':'; *cp++ = ' ';
        }
        const jschar *message_chars = message->getChars(cx);
        if (!message_chars)
            return JS_FALSE;
        js_strncpy(cp, message_chars, message_length);
        cp += message_length;
        *cp = 0;

        result = js_NewString(cx, chars, length);
        if (!result) {
            cx->free_(chars);
            return JS_FALSE;
        }
    } else {
        result = name;
    }

    vp->setString(result);
    return JS_TRUE;
}

#if JS_HAS_TOSOURCE
/*
 * Return a string that may eval to something similar to the original object.
 */
static JSBool
exn_toSource(JSContext *cx, uintN argc, Value *vp)
{
    JSString *name, *message, *filename, *lineno_as_str, *result;
    jsval localroots[3] = {JSVAL_NULL, JSVAL_NULL, JSVAL_NULL};
    size_t lineno_length, name_length, message_length, filename_length, length;
    jschar *chars, *cp;

    JSObject *obj = ToObject(cx, &vp[1]);
    if (!obj)
        return false;
    if (!obj->getProperty(cx, ATOM_TO_JSID(cx->runtime->atomState.nameAtom), vp))
        return false;
    name = js_ValueToString(cx, *vp);
    if (!name)
        return false;
    vp->setString(name);

    {
        AutoArrayRooter tvr(cx, JS_ARRAY_LENGTH(localroots), Valueify(localroots));

#ifdef __GNUC__
        message = filename = NULL;
#endif
        if (!JS_GetProperty(cx, obj, js_message_str, &localroots[0]) ||
            !(message = js_ValueToSource(cx, Valueify(localroots[0])))) {
            return false;
        }
        localroots[0] = STRING_TO_JSVAL(message);

        if (!JS_GetProperty(cx, obj, js_fileName_str, &localroots[1]) ||
            !(filename = js_ValueToSource(cx, Valueify(localroots[1])))) {
            return false;
        }
        localroots[1] = STRING_TO_JSVAL(filename);

        if (!JS_GetProperty(cx, obj, js_lineNumber_str, &localroots[2]))
            return false;
        uint32_t lineno;
        if (!ValueToECMAUint32(cx, Valueify(localroots[2]), &lineno))
            return false;

        if (lineno != 0) {
            lineno_as_str = js_ValueToString(cx, Valueify(localroots[2]));
            if (!lineno_as_str)
                return false;
            lineno_length = lineno_as_str->length();
        } else {
            lineno_as_str = NULL;
            lineno_length = 0;
        }

        /* Magic 8, for the characters in ``(new ())''. */
        name_length = name->length();
        message_length = message->length();
        length = 8 + name_length + message_length;

        filename_length = filename->length();
        if (filename_length != 0) {
            /* append filename as ``, {filename}'' */
            length += 2 + filename_length;
            if (lineno_as_str) {
                /* append lineno as ``, {lineno_as_str}'' */
                length += 2 + lineno_length;
            }
        } else {
            if (lineno_as_str) {
                /*
                 * no filename, but have line number,
                 * need to append ``, "", {lineno_as_str}''
                 */
                length += 6 + lineno_length;
            }
        }

        cp = chars = (jschar *) cx->malloc_((length + 1) * sizeof(jschar));
        if (!chars)
            return false;

        *cp++ = '('; *cp++ = 'n'; *cp++ = 'e'; *cp++ = 'w'; *cp++ = ' ';
        const jschar *name_chars = name->getChars(cx);
        if (!name_chars)
            return false;
        js_strncpy(cp, name_chars, name_length);
        cp += name_length;
        *cp++ = '(';
        const jschar *message_chars = message->getChars(cx);
        if (!message_chars)
            return false;
        if (message_length != 0) {
            js_strncpy(cp, message_chars, message_length);
            cp += message_length;
        }

        if (filename_length != 0) {
            /* append filename as ``, {filename}'' */
            *cp++ = ','; *cp++ = ' ';
            const jschar *filename_chars = filename->getChars(cx);
            if (!filename_chars)
                return false;
            js_strncpy(cp, filename_chars, filename_length);
            cp += filename_length;
        } else {
            if (lineno_as_str) {
                /*
                 * no filename, but have line number,
                 * need to append ``, "", {lineno_as_str}''
                 */
                *cp++ = ','; *cp++ = ' '; *cp++ = '"'; *cp++ = '"';
            }
        }
        if (lineno_as_str) {
            /* append lineno as ``, {lineno_as_str}'' */
            *cp++ = ','; *cp++ = ' ';
            const jschar *lineno_chars = lineno_as_str->getChars(cx);
            if (!lineno_chars)
                return false;
            js_strncpy(cp, lineno_chars, lineno_length);
            cp += lineno_length;
        }

        *cp++ = ')'; *cp++ = ')'; *cp = 0;

        result = js_NewString(cx, chars, length);
        if (!result) {
            cx->free_(chars);
            return false;
        }
        vp->setString(result);
        return true;
    }
}
#endif

static JSFunctionSpec exception_methods[] = {
#if JS_HAS_TOSOURCE
    JS_FN_TYPE(js_toSource_str,   exn_toSource,           0,0, JS_TypeHandlerString),
#endif
    JS_FN_TYPE(js_toString_str,   exn_toString,           0,0, JS_TypeHandlerString),
    JS_FS_END
};

/* JSProto_ ordering for exceptions shall match JSEXN_ constants. */
JS_STATIC_ASSERT(JSEXN_ERR == 0);
JS_STATIC_ASSERT(JSProto_Error + JSEXN_INTERNALERR  == JSProto_InternalError);
JS_STATIC_ASSERT(JSProto_Error + JSEXN_EVALERR      == JSProto_EvalError);
JS_STATIC_ASSERT(JSProto_Error + JSEXN_RANGEERR     == JSProto_RangeError);
JS_STATIC_ASSERT(JSProto_Error + JSEXN_REFERENCEERR == JSProto_ReferenceError);
JS_STATIC_ASSERT(JSProto_Error + JSEXN_SYNTAXERR    == JSProto_SyntaxError);
JS_STATIC_ASSERT(JSProto_Error + JSEXN_TYPEERR      == JSProto_TypeError);
JS_STATIC_ASSERT(JSProto_Error + JSEXN_URIERR       == JSProto_URIError);

static JS_INLINE JSProtoKey
GetExceptionProtoKey(intN exn)
{
    JS_ASSERT(JSEXN_ERR <= exn);
    JS_ASSERT(exn < JSEXN_LIMIT);
    return (JSProtoKey) (JSProto_Error + exn);
}

JSObject *
js_InitExceptionClasses(JSContext *cx, JSObject *obj)
{
    /*
     * If lazy class initialization occurs for any Error subclass, then all
     * classes are initialized, starting with Error.  To avoid reentry and
     * redundant initialization, we must not pass a null proto parameter to
     * NewNonFunction below, when called for the Error superclass.  We need to
     * ensure that Object.prototype is the proto of Error.prototype.
     *
     * See the equivalent code to ensure that parent_proto is non-null when
     * js_InitClass calls NewObject, in jsobj.cpp.
     */
    JSObject *obj_proto;
    if (!js_GetClassPrototype(cx, obj, JSProto_Object, &obj_proto))
        return NULL;

    /* Define all error constructors. */
    Value empty = StringValue(cx->runtime->emptyString);
    jsid nameId = ATOM_TO_JSID(cx->runtime->atomState.nameAtom);
    jsid messageId = ATOM_TO_JSID(cx->runtime->atomState.messageAtom);
    jsid fileNameId = ATOM_TO_JSID(cx->runtime->atomState.fileNameAtom);
    jsid lineNumberId = ATOM_TO_JSID(cx->runtime->atomState.lineNumberAtom);
    JSObject *error_proto = NULL;
    for (intN i = JSEXN_ERR; i != JSEXN_LIMIT; i++) {
        JSProtoKey protoKey = GetExceptionProtoKey(i);
        JSAtom *atom = cx->runtime->atomState.classAtoms[protoKey];
        JSObject *proto =
            DefineConstructorAndPrototype(cx, obj, protoKey, atom,
                                          (i == JSEXN_ERR) ? obj_proto : error_proto,
                                          &js_ErrorClass, Exception, 1, JS_TypeHandlerNew,
                                          NULL, (i == JSEXN_ERR) ? exception_methods : NULL,
                                          NULL, NULL);
        if (!proto)
            return NULL;
        JS_ASSERT(proto->privateData == NULL);

        if (i == JSEXN_ERR)
            error_proto = proto;

        /* Add properties to the prototype. */
        JSAutoResolveFlags rf(cx, JSRESOLVE_QUALIFIED | JSRESOLVE_DECLARING);
<<<<<<< HEAD
        if (!js_DefineNativePropertyWithType(cx, proto, nameId, StringValue(atom),
                                             PropertyStub, StrictPropertyStub,
                                             JSPROP_ENUMERATE, 0, 0, NULL) ||
            !js_DefineNativePropertyWithType(cx, proto, messageId, empty,
                                             PropertyStub, StrictPropertyStub,
                                             JSPROP_ENUMERATE, 0, 0, NULL) ||
            !js_DefineNativePropertyWithType(cx, proto, fileNameId, empty,
                                             PropertyStub, StrictPropertyStub,
                                             JSPROP_ENUMERATE, 0, 0, NULL) ||
            !js_DefineNativePropertyWithType(cx, proto, lineNumberId, Valueify(JSVAL_ZERO),
                                             PropertyStub, StrictPropertyStub,
                                             JSPROP_ENUMERATE, 0, 0, NULL)) {
=======
        if (!js_DefineNativeProperty(cx, proto, nameId, StringValue(atom),
                                     PropertyStub, StrictPropertyStub,
                                     0, 0, 0, NULL) ||
            !js_DefineNativeProperty(cx, proto, messageId, empty,
                                     PropertyStub, StrictPropertyStub,
                                     0, 0, 0, NULL) ||
            !js_DefineNativeProperty(cx, proto, fileNameId, empty,
                                     PropertyStub, StrictPropertyStub,
                                     JSPROP_ENUMERATE, 0, 0, NULL) ||
            !js_DefineNativeProperty(cx, proto, lineNumberId, Valueify(JSVAL_ZERO),
                                     PropertyStub, StrictPropertyStub,
                                     JSPROP_ENUMERATE, 0, 0, NULL)) {
>>>>>>> 003f619b
            return NULL;
        }
    }

    return error_proto;
}

const JSErrorFormatString*
js_GetLocalizedErrorMessage(JSContext* cx, void *userRef, const char *locale,
                            const uintN errorNumber)
{
    const JSErrorFormatString *errorString = NULL;

    if (cx->localeCallbacks && cx->localeCallbacks->localeGetErrorMessage) {
        errorString = cx->localeCallbacks
                        ->localeGetErrorMessage(userRef, locale, errorNumber);
    }
    if (!errorString)
        errorString = js_GetErrorMessage(userRef, locale, errorNumber);
    return errorString;
}

#if defined ( DEBUG_mccabe ) && defined ( PRINTNAMES )
/* For use below... get character strings for error name and exception name */
static struct exnname { char *name; char *exception; } errortoexnname[] = {
#define MSG_DEF(name, number, count, exception, format) \
    {#name, #exception},
#include "js.msg"
#undef MSG_DEF
};
#endif /* DEBUG */

JSBool
js_ErrorToException(JSContext *cx, const char *message, JSErrorReport *reportp,
                    JSErrorCallback callback, void *userRef)
{
    JSErrNum errorNumber;
    const JSErrorFormatString *errorString;
    JSExnType exn;
    jsval tv[4];
    JSBool ok;
    JSObject *errProto, *errObject;
    JSString *messageStr, *filenameStr;

#ifdef JS_METHODJIT
    js::mjit::ExpandInlineFrames(cx, true);
#endif

    /*
     * Tell our caller to report immediately if this report is just a warning.
     */
    JS_ASSERT(reportp);
    if (JSREPORT_IS_WARNING(reportp->flags))
        return JS_FALSE;

    /* Find the exception index associated with this error. */
    errorNumber = (JSErrNum) reportp->errorNumber;
    if (!callback || callback == js_GetErrorMessage)
        errorString = js_GetLocalizedErrorMessage(cx, NULL, NULL, errorNumber);
    else
        errorString = callback(userRef, NULL, errorNumber);
    exn = errorString ? (JSExnType) errorString->exnType : JSEXN_NONE;
    JS_ASSERT(exn < JSEXN_LIMIT);

#if defined( DEBUG_mccabe ) && defined ( PRINTNAMES )
    /* Print the error name and the associated exception name to stderr */
    fprintf(stderr, "%s\t%s\n",
            errortoexnname[errorNumber].name,
            errortoexnname[errorNumber].exception);
#endif

    /*
     * Return false (no exception raised) if no exception is associated
     * with the given error number.
     */
    if (exn == JSEXN_NONE)
        return JS_FALSE;

    /*
     * Prevent runaway recursion, via cx->generatingError.  If an out-of-memory
     * error occurs, no exception object will be created, but we don't assume
     * that OOM is the only kind of error that subroutines of this function
     * called below might raise.
     */
    if (cx->generatingError)
        return JS_FALSE;

    MUST_FLOW_THROUGH("out");
    cx->generatingError = JS_TRUE;

    /* Protect the newly-created strings below from nesting GCs. */
    PodArrayZero(tv);
    AutoArrayRooter tvr(cx, JS_ARRAY_LENGTH(tv), Valueify(tv));

    /*
     * Try to get an appropriate prototype by looking up the corresponding
     * exception constructor name in the scope chain of the current context's
     * top stack frame, or in the global object if no frame is active.
     */
    ok = js_GetClassPrototype(cx, NULL, GetExceptionProtoKey(exn), &errProto);
    if (!ok)
        goto out;
    tv[0] = OBJECT_TO_JSVAL(errProto);

    errObject = NewNativeClassInstance(cx, &js_ErrorClass, errProto, errProto->getParent());
    if (!errObject) {
        ok = JS_FALSE;
        goto out;
    }
    tv[1] = OBJECT_TO_JSVAL(errObject);

    messageStr = JS_NewStringCopyZ(cx, message);
    if (!messageStr) {
        ok = JS_FALSE;
        goto out;
    }
    tv[2] = STRING_TO_JSVAL(messageStr);

    filenameStr = JS_NewStringCopyZ(cx, reportp->filename);
    if (!filenameStr) {
        ok = JS_FALSE;
        goto out;
    }
    tv[3] = STRING_TO_JSVAL(filenameStr);

    ok = InitExnPrivate(cx, errObject, messageStr, filenameStr,
                        reportp->lineno, reportp);
    if (!ok)
        goto out;

    JS_SetPendingException(cx, OBJECT_TO_JSVAL(errObject));

    /* Flag the error report passed in to indicate an exception was raised. */
    reportp->flags |= JSREPORT_EXCEPTION;

out:
    cx->generatingError = JS_FALSE;
    return ok;
}

JSBool
js_ReportUncaughtException(JSContext *cx)
{
    jsval exn;
    JSObject *exnObject;
    jsval roots[5];
    JSErrorReport *reportp, report;
    JSString *str;
    const char *bytes;

    if (!JS_IsExceptionPending(cx))
        return true;

    if (!JS_GetPendingException(cx, &exn))
        return false;

    PodArrayZero(roots);
    AutoArrayRooter tvr(cx, JS_ARRAY_LENGTH(roots), Valueify(roots));

    /*
     * Because js_ValueToString below could error and an exception object
     * could become unrooted, we must root exnObject.  Later, if exnObject is
     * non-null, we need to root other intermediates, so allocate an operand
     * stack segment to protect all of these values.
     */
    if (JSVAL_IS_PRIMITIVE(exn)) {
        exnObject = NULL;
    } else {
        exnObject = JSVAL_TO_OBJECT(exn);
        roots[0] = exn;
    }

    JS_ClearPendingException(cx);
    reportp = js_ErrorFromException(cx, exn);

    /* XXX L10N angels cry once again (see also jsemit.c, /L10N gaffes/) */
    str = js_ValueToString(cx, Valueify(exn));
    JSAutoByteString bytesStorage;
    if (!str) {
        bytes = "unknown (can't convert to string)";
    } else {
        roots[1] = STRING_TO_JSVAL(str);
        if (!bytesStorage.encode(cx, str))
            return false;
        bytes = bytesStorage.ptr();
    }

    JSAutoByteString filename;
    if (!reportp && exnObject && exnObject->getClass() == &js_ErrorClass) {
        if (!JS_GetProperty(cx, exnObject, js_message_str, &roots[2]))
            return false;
        if (JSVAL_IS_STRING(roots[2])) {
            bytesStorage.clear();
            if (!bytesStorage.encode(cx, str))
                return false;
            bytes = bytesStorage.ptr();
        }

        if (!JS_GetProperty(cx, exnObject, js_fileName_str, &roots[3]))
            return false;
        str = js_ValueToString(cx, Valueify(roots[3]));
        if (!str || !filename.encode(cx, str))
            return false;

        if (!JS_GetProperty(cx, exnObject, js_lineNumber_str, &roots[4]))
            return false;
        uint32_t lineno;
        if (!ValueToECMAUint32(cx, Valueify(roots[4]), &lineno))
            return false;

        reportp = &report;
        PodZero(&report);
        report.filename = filename.ptr();
        report.lineno = (uintN) lineno;
        if (JSVAL_IS_STRING(roots[2])) {
            JSFixedString *fixed = JSVAL_TO_STRING(roots[2])->ensureFixed(cx);
            if (!fixed)
                return false;
            report.ucmessage = fixed->chars();
        }
    }

    if (!reportp) {
        JS_ReportErrorNumber(cx, js_GetErrorMessage, NULL,
                             JSMSG_UNCAUGHT_EXCEPTION, bytes);
    } else {
        /* Flag the error as an exception. */
        reportp->flags |= JSREPORT_EXCEPTION;

        /* Pass the exception object. */
        JS_SetPendingException(cx, exn);
        js_ReportErrorAgain(cx, bytes, reportp);
        JS_ClearPendingException(cx);
    }

    return true;
}<|MERGE_RESOLUTION|>--- conflicted
+++ resolved
@@ -64,12 +64,7 @@
 #include "jsstaticcheck.h"
 #include "jswrapper.h"
 
-<<<<<<< HEAD
-#include "jscntxtinlines.h"
 #include "jsinferinlines.h"
-#include "jsinterpinlines.h"
-=======
->>>>>>> 003f619b
 #include "jsobjinlines.h"
 
 #include "vm/Stack-inl.h"
@@ -1054,33 +1049,18 @@
 
         /* Add properties to the prototype. */
         JSAutoResolveFlags rf(cx, JSRESOLVE_QUALIFIED | JSRESOLVE_DECLARING);
-<<<<<<< HEAD
         if (!js_DefineNativePropertyWithType(cx, proto, nameId, StringValue(atom),
                                              PropertyStub, StrictPropertyStub,
-                                             JSPROP_ENUMERATE, 0, 0, NULL) ||
+                                             0, 0, 0, NULL) ||
             !js_DefineNativePropertyWithType(cx, proto, messageId, empty,
                                              PropertyStub, StrictPropertyStub,
-                                             JSPROP_ENUMERATE, 0, 0, NULL) ||
+                                             0, 0, 0, NULL) ||
             !js_DefineNativePropertyWithType(cx, proto, fileNameId, empty,
                                              PropertyStub, StrictPropertyStub,
                                              JSPROP_ENUMERATE, 0, 0, NULL) ||
             !js_DefineNativePropertyWithType(cx, proto, lineNumberId, Valueify(JSVAL_ZERO),
                                              PropertyStub, StrictPropertyStub,
                                              JSPROP_ENUMERATE, 0, 0, NULL)) {
-=======
-        if (!js_DefineNativeProperty(cx, proto, nameId, StringValue(atom),
-                                     PropertyStub, StrictPropertyStub,
-                                     0, 0, 0, NULL) ||
-            !js_DefineNativeProperty(cx, proto, messageId, empty,
-                                     PropertyStub, StrictPropertyStub,
-                                     0, 0, 0, NULL) ||
-            !js_DefineNativeProperty(cx, proto, fileNameId, empty,
-                                     PropertyStub, StrictPropertyStub,
-                                     JSPROP_ENUMERATE, 0, 0, NULL) ||
-            !js_DefineNativeProperty(cx, proto, lineNumberId, Valueify(JSVAL_ZERO),
-                                     PropertyStub, StrictPropertyStub,
-                                     JSPROP_ENUMERATE, 0, 0, NULL)) {
->>>>>>> 003f619b
             return NULL;
         }
     }
