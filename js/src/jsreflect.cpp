/* -*- Mode: C++; tab-width: 4; indent-tabs-mode: nil; c-basic-offset: 4 -*-
 * vim: set ts=8 sw=4 et tw=99 ft=cpp:
 *
 * ***** BEGIN LICENSE BLOCK *****
 * Version: MPL 1.1/GPL 2.0/LGPL 2.1
 *
 * The contents of this file are subject to the Mozilla Public License Version
 * 1.1 (the "License"); you may not use this file except in compliance with
 * the License. You may obtain a copy of the License at
 * http://www.mozilla.org/MPL/
 *
 * Software distributed under the License is distributed on an "AS IS" basis,
 * WITHOUT WARRANTY OF ANY KIND, either express or implied. See the License
 * for the specific language governing rights and limitations under the
 * License.
 *
 * The Original Code is Mozilla SpiderMonkey JavaScript 1.9 code, released
 * June 12, 2009.
 *
 * The Initial Developer of the Original Code is
 *   the Mozilla Corporation.
 *
 * Contributor(s):
 *   Dave Herman <dherman@mozilla.com>
 *
 * Alternatively, the contents of this file may be used under the terms of
 * either of the GNU General Public License Version 2 or later (the "GPL"),
 * or the GNU Lesser General Public License Version 2.1 or later (the "LGPL"),
 * in which case the provisions of the GPL or the LGPL are applicable instead
 * of those above. If you wish to allow use of your version of this file only
 * under the terms of either the GPL or the LGPL, and not to allow others to
 * use your version of this file under the terms of the MPL, indicate your
 * decision by deleting the provisions above and replace them with the notice
 * and other provisions required by the GPL or the LGPL. If you do not delete
 * the provisions above, a recipient may use your version of this file under
 * the terms of any one of the MPL, the GPL or the LGPL.
 *
 * ***** END LICENSE BLOCK ***** */

/*
 * JS reflection package.
 */
#include <stdlib.h>
#include <string.h>     /* for jsparse.h */
#include "jspubtd.h"
#include "jsatom.h"
#include "jsobj.h"
#include "jsreflect.h"
#include "jscntxt.h"    /* for jsparse.h */
#include "jsbit.h"      /* for jsparse.h */
#include "jsscript.h"   /* for jsparse.h */
#include "jsinterp.h"   /* for jsparse.h */
#include "jsparse.h"
#include "jsregexp.h"
#include "jsvector.h"
#include "jsemit.h"
#include "jsscan.h"
#include "jsprf.h"
#include "jsiter.h"
#include "jsbool.h"
#include "jsval.h"
#include "jsvalue.h"
#include "jsinferinlines.h"
#include "jsobjinlines.h"
#include "jsobj.h"
#include "jsarray.h"
#include "jsnum.h"

#include "jsscriptinlines.h"

using namespace js;

namespace js {

char const *aopNames[] = {
    "=",    /* AOP_ASSIGN */
    "+=",   /* AOP_PLUS */
    "-=",   /* AOP_MINUS */
    "*=",   /* AOP_STAR */
    "/=",   /* AOP_DIV */
    "%=",   /* AOP_MOD */
    "<<=",  /* AOP_LSH */
    ">>=",  /* AOP_RSH */
    ">>>=", /* AOP_URSH */
    "|=",   /* AOP_BITOR */
    "^=",   /* AOP_BITXOR */
    "&="    /* AOP_BITAND */
};

char const *binopNames[] = {
    "==",         /* BINOP_EQ */
    "!=",         /* BINOP_NE */
    "===",        /* BINOP_STRICTEQ */
    "!==",        /* BINOP_STRICTNE */
    "<",          /* BINOP_LT */
    "<=",         /* BINOP_LE */
    ">",          /* BINOP_GT */
    ">=",         /* BINOP_GE */
    "<<",         /* BINOP_LSH */
    ">>",         /* BINOP_RSH */
    ">>>",        /* BINOP_URSH */
    "+",          /* BINOP_PLUS */
    "-",          /* BINOP_MINUS */
    "*",          /* BINOP_STAR */
    "/",          /* BINOP_DIV */
    "%",          /* BINOP_MOD */
    "|",          /* BINOP_BITOR */
    "^",          /* BINOP_BITXOR */
    "&",          /* BINOP_BITAND */
    "in",         /* BINOP_IN */
    "instanceof", /* BINOP_INSTANCEOF */
    "..",         /* BINOP_DBLDOT */
};

char const *unopNames[] = {
    "delete",  /* UNOP_DELETE */
    "-",       /* UNOP_NEG */
    "+",       /* UNOP_POS */
    "!",       /* UNOP_NOT */
    "~",       /* UNOP_BITNOT */
    "typeof",  /* UNOP_TYPEOF */
    "void"     /* UNOP_VOID */
};

char const *nodeTypeNames[] = {
#define ASTDEF(ast, str, method) str,
#include "jsast.tbl"
#undef ASTDEF
    NULL
};

char const *callbackNames[] = {
#define ASTDEF(ast, str, method) method,
#include "jsast.tbl"
#undef ASTDEF
    NULL
};

typedef AutoValueVector NodeVector;

/*
 * JSParseNode is a somewhat intricate data structure, and its invariants have
 * evolved, making it more likely that there could be a disconnect between the
 * parser and the AST serializer. We use these macros to check invariants on a
 * parse node and raise a dynamic error on failure.
 */
#define LOCAL_ASSERT(expr)                                                             \
    JS_BEGIN_MACRO                                                                     \
        JS_ASSERT(expr);                                                               \
        if (!(expr)) {                                                                 \
            JS_ReportErrorNumber(cx, js_GetErrorMessage, NULL, JSMSG_BAD_PARSE_NODE);  \
            return false;                                                              \
        }                                                                              \
    JS_END_MACRO

#define LOCAL_NOT_REACHED(expr)                                                        \
    JS_BEGIN_MACRO                                                                     \
        JS_NOT_REACHED(expr);                                                          \
        JS_ReportErrorNumber(cx, js_GetErrorMessage, NULL, JSMSG_BAD_PARSE_NODE);      \
        return false;                                                                  \
    JS_END_MACRO


/*
 * Builder class that constructs JavaScript AST node objects. See:
 *
 *     https://developer.mozilla.org/en/SpiderMonkey/Parser_API
 *
 * Bug 569487: generalize builder interface
 */
class NodeBuilder
{
    JSContext   *cx;
    bool        saveLoc;               /* save source location information?     */
    char const  *src;                  /* source filename or null               */
    Value       srcval;                /* source filename JS value or null      */
    Value       callbacks[AST_LIMIT];  /* user-specified callbacks              */
    Value       userv;                 /* user-specified builder object or null */

  public:
    NodeBuilder(JSContext *c, bool l, char const *s)
        : cx(c), saveLoc(l), src(s) {
    }

    bool init(JSObject *userobj = NULL) {
        if (src) {
            if (!atomValue(src, &srcval))
                return false;
        } else {
            srcval.setNull();
        }

        if (!userobj) {
            userv.setNull();
            for (uintN i = 0; i < AST_LIMIT; i++) {
                callbacks[i].setNull();
            }
            return true;
        }

        userv.setObject(*userobj);

        for (uintN i = 0; i < AST_LIMIT; i++) {
            Value funv;

            const char *name = callbackNames[i];
            JSAtom *atom = js_Atomize(cx, name, strlen(name));
            if (!atom || !GetPropertyDefault(cx, userobj, ATOM_TO_JSID(atom), NullValue(), &funv))
                return false;

            if (funv.isNullOrUndefined()) {
                callbacks[i].setNull();
                continue;
            }

            if (!funv.isObject() || !funv.toObject().isFunction()) {
                js_ReportValueErrorFlags(cx, JSREPORT_ERROR, JSMSG_NOT_FUNCTION,
                                         JSDVG_SEARCH_STACK, funv, NULL, NULL, NULL);
                return false;
            }

            callbacks[i] = funv;
        }

        return true;
    }

  private:
    bool callback(Value fun, TokenPos *pos, Value *dst) {
        if (saveLoc) {
            Value loc;
            if (!newNodeLoc(pos, &loc))
                return false;
            Value argv[] = { loc };
            return ExternalInvoke(cx, userv, fun, JS_ARRAY_LENGTH(argv), argv, dst);
        }

        Value argv[] = { NullValue() }; /* no zero-length arrays allowed! */
        return ExternalInvoke(cx, userv, fun, 0, argv, dst);
    }

    bool callback(Value fun, Value v1, TokenPos *pos, Value *dst) {
        if (saveLoc) {
            Value loc;
            if (!newNodeLoc(pos, &loc))
                return false;
            Value argv[] = { v1, loc };
            return ExternalInvoke(cx, userv, fun, JS_ARRAY_LENGTH(argv), argv, dst);
        }

        Value argv[] = { v1 };
        return ExternalInvoke(cx, userv, fun, JS_ARRAY_LENGTH(argv), argv, dst);
    }

    bool callback(Value fun, Value v1, Value v2, TokenPos *pos, Value *dst) {
        if (saveLoc) {
            Value loc;
            if (!newNodeLoc(pos, &loc))
                return false;
            Value argv[] = { v1, v2, loc };
            return ExternalInvoke(cx, userv, fun, JS_ARRAY_LENGTH(argv), argv, dst);
        }

        Value argv[] = { v1, v2 };
        return ExternalInvoke(cx, userv, fun, JS_ARRAY_LENGTH(argv), argv, dst);
    }

    bool callback(Value fun, Value v1, Value v2, Value v3, TokenPos *pos, Value *dst) {
        if (saveLoc) {
            Value loc;
            if (!newNodeLoc(pos, &loc))
                return false;
            Value argv[] = { v1, v2, v3, loc };
            return ExternalInvoke(cx, userv, fun, JS_ARRAY_LENGTH(argv), argv, dst);
        }

        Value argv[] = { v1, v2, v3 };
        return ExternalInvoke(cx, userv, fun, JS_ARRAY_LENGTH(argv), argv, dst);
    }

    bool callback(Value fun, Value v1, Value v2, Value v3, Value v4, TokenPos *pos, Value *dst) {
        if (saveLoc) {
            Value loc;
            if (!newNodeLoc(pos, &loc))
                return false;
            Value argv[] = { v1, v2, v3, v4, loc };
            return ExternalInvoke(cx, userv, fun, JS_ARRAY_LENGTH(argv), argv, dst);
        }

        Value argv[] = { v1, v2, v3, v4 };
        return ExternalInvoke(cx, userv, fun, JS_ARRAY_LENGTH(argv), argv, dst);
    }

    bool callback(Value fun, Value v1, Value v2, Value v3, Value v4, Value v5,
                  TokenPos *pos, Value *dst) {
        if (saveLoc) {
            Value loc;
            if (!newNodeLoc(pos, &loc))
                return false;
            Value argv[] = { v1, v2, v3, v4, v5, loc };
            return ExternalInvoke(cx, userv, fun, JS_ARRAY_LENGTH(argv), argv, dst);
        }

        Value argv[] = { v1, v2, v3, v4, v5 };
        return ExternalInvoke(cx, userv, fun, JS_ARRAY_LENGTH(argv), argv, dst);
    }

    Value opt(Value v) {
        JS_ASSERT_IF(v.isMagic(), v.whyMagic() == JS_SERIALIZE_NO_NODE);
        return v.isMagic(JS_SERIALIZE_NO_NODE) ? UndefinedValue() : v;
    }

    bool atomValue(const char *s, Value *dst) {
        /*
         * Bug 575416: instead of js_Atomize, lookup constant atoms in tbl file
         */
        JSAtom *atom = js_Atomize(cx, s, strlen(s));
        if (!atom)
            return false;

        dst->setString(atom);
        return true;
    }

    bool newObject(JSObject **dst) {
        JSObject *nobj = NewNonFunction<WithProto::Class>(cx, &js_ObjectClass, NULL, NULL);
        if (!nobj)
            return false;

        *dst = nobj;
        return true;
    }

    bool newArray(NodeVector &elts, Value *dst);

    bool newNode(ASTType type, TokenPos *pos, JSObject **dst);

    bool newNode(ASTType type, TokenPos *pos, Value *dst) {
        JSObject *node;
        return newNode(type, pos, &node) &&
               setResult(node, dst);
    }

    bool newNode(ASTType type, TokenPos *pos, const char *childName, Value child, Value *dst) {
        JSObject *node;
        return newNode(type, pos, &node) &&
               setProperty(node, childName, child) &&
               setResult(node, dst);
    }

    bool newNode(ASTType type, TokenPos *pos,
                 const char *childName1, Value child1,
                 const char *childName2, Value child2,
                 Value *dst) {
        JSObject *node;
        return newNode(type, pos, &node) &&
               setProperty(node, childName1, child1) &&
               setProperty(node, childName2, child2) &&
               setResult(node, dst);
    }

    bool newNode(ASTType type, TokenPos *pos,
                 const char *childName1, Value child1,
                 const char *childName2, Value child2,
                 const char *childName3, Value child3,
                 Value *dst) {
        JSObject *node;
        return newNode(type, pos, &node) &&
               setProperty(node, childName1, child1) &&
               setProperty(node, childName2, child2) &&
               setProperty(node, childName3, child3) &&
               setResult(node, dst);
    }

    bool newNode(ASTType type, TokenPos *pos,
                 const char *childName1, Value child1,
                 const char *childName2, Value child2,
                 const char *childName3, Value child3,
                 const char *childName4, Value child4,
                 Value *dst) {
        JSObject *node;
        return newNode(type, pos, &node) &&
               setProperty(node, childName1, child1) &&
               setProperty(node, childName2, child2) &&
               setProperty(node, childName3, child3) &&
               setProperty(node, childName4, child4) &&
               setResult(node, dst);
    }

    bool newNode(ASTType type, TokenPos *pos,
                 const char *childName1, Value child1,
                 const char *childName2, Value child2,
                 const char *childName3, Value child3,
                 const char *childName4, Value child4,
                 const char *childName5, Value child5,
                 Value *dst) {
        JSObject *node;
        return newNode(type, pos, &node) &&
               setProperty(node, childName1, child1) &&
               setProperty(node, childName2, child2) &&
               setProperty(node, childName3, child3) &&
               setProperty(node, childName4, child4) &&
               setProperty(node, childName5, child5) &&
               setResult(node, dst);
    }

    bool listNode(ASTType type, const char *propName, NodeVector &elts, TokenPos *pos, Value *dst) {
        Value array;
        if (!newArray(elts, &array))
            return false;

        Value cb = callbacks[type];
        if (!cb.isNull())
            return callback(cb, array, pos, dst);

        return newNode(type, pos, propName, array, dst);
    }

    bool setProperty(JSObject *obj, const char *name, Value val) {
        JS_ASSERT_IF(val.isMagic(), val.whyMagic() == JS_SERIALIZE_NO_NODE);

        /* Represent "no node" as null and ensure users are not exposed to magic values. */
        if (val.isMagic(JS_SERIALIZE_NO_NODE))
            val.setNull();

        /*
         * Bug 575416: instead of js_Atomize, lookup constant atoms in tbl file
         */
        JSAtom *atom = js_Atomize(cx, name, strlen(name));
        if (!atom)
            return false;

        return obj->defineProperty(cx, ATOM_TO_JSID(atom), val);
    }

    bool newNodeLoc(TokenPos *pos, Value *dst);

    bool setNodeLoc(JSObject *obj, TokenPos *pos);

    bool setResult(JSObject *obj, Value *dst) {
        JS_ASSERT(obj);
        dst->setObject(*obj);
        return true;
    }

  public:
    /*
     * All of the public builder methods take as their last two
     * arguments a nullable token position and a non-nullable, rooted
     * outparam.
     *
     * All Value arguments are rooted. Any Value arguments representing
     * optional subnodes may be a JS_SERIALIZE_NO_NODE magic value.
     */

    /*
     * misc nodes
     */

    bool program(NodeVector &elts, TokenPos *pos, Value *dst);

    bool literal(Value val, TokenPos *pos, Value *dst);

    bool identifier(Value name, TokenPos *pos, Value *dst);

    bool function(ASTType type, TokenPos *pos,
                  Value id, NodeVector &args, Value body,
                  bool isGenerator, bool isExpression, Value *dst);

    bool variableDeclarator(Value id, Value init, TokenPos *pos, Value *dst);

    bool switchCase(Value expr, NodeVector &elts, TokenPos *pos, Value *dst);

    bool catchClause(Value var, Value guard, Value body, TokenPos *pos, Value *dst);

    bool propertyInitializer(Value key, Value val, PropKind kind, TokenPos *pos, Value *dst);


    /*
     * statements
     */

    bool blockStatement(NodeVector &elts, TokenPos *pos, Value *dst);

    bool expressionStatement(Value expr, TokenPos *pos, Value *dst);

    bool emptyStatement(TokenPos *pos, Value *dst);

    bool ifStatement(Value test, Value cons, Value alt, TokenPos *pos, Value *dst);

    bool breakStatement(Value label, TokenPos *pos, Value *dst);

    bool continueStatement(Value label, TokenPos *pos, Value *dst);

    bool labeledStatement(Value label, Value stmt, TokenPos *pos, Value *dst);

    bool throwStatement(Value arg, TokenPos *pos, Value *dst);

    bool returnStatement(Value arg, TokenPos *pos, Value *dst);

    bool forStatement(Value init, Value test, Value update, Value stmt,
                      TokenPos *pos, Value *dst);

    bool forInStatement(Value var, Value expr, Value stmt,
                        bool isForEach, TokenPos *pos, Value *dst);

    bool withStatement(Value expr, Value stmt, TokenPos *pos, Value *dst);

    bool whileStatement(Value test, Value stmt, TokenPos *pos, Value *dst);

    bool doWhileStatement(Value stmt, Value test, TokenPos *pos, Value *dst);

    bool switchStatement(Value disc, NodeVector &elts, bool lexical, TokenPos *pos, Value *dst);

    bool tryStatement(Value body, NodeVector &catches, Value finally, TokenPos *pos, Value *dst);

    bool debuggerStatement(TokenPos *pos, Value *dst);

    bool letStatement(NodeVector &head, Value stmt, TokenPos *pos, Value *dst);

    /*
     * expressions
     */

    bool binaryExpression(BinaryOperator op, Value left, Value right, TokenPos *pos, Value *dst);

    bool unaryExpression(UnaryOperator op, Value expr, TokenPos *pos, Value *dst);

    bool assignmentExpression(AssignmentOperator op, Value lhs, Value rhs,
                              TokenPos *pos, Value *dst);

    bool updateExpression(Value expr, bool incr, bool prefix, TokenPos *pos, Value *dst);

    bool logicalExpression(bool lor, Value left, Value right, TokenPos *pos, Value *dst);

    bool conditionalExpression(Value test, Value cons, Value alt, TokenPos *pos, Value *dst);

    bool sequenceExpression(NodeVector &elts, TokenPos *pos, Value *dst);

    bool newExpression(Value callee, NodeVector &args, TokenPos *pos, Value *dst);

    bool callExpression(Value callee, NodeVector &args, TokenPos *pos, Value *dst);

    bool memberExpression(bool computed, Value expr, Value member, TokenPos *pos, Value *dst);

    bool arrayExpression(NodeVector &elts, TokenPos *pos, Value *dst);

    bool objectExpression(NodeVector &elts, TokenPos *pos, Value *dst);

    bool thisExpression(TokenPos *pos, Value *dst);

    bool yieldExpression(Value arg, TokenPos *pos, Value *dst);

    bool comprehensionBlock(Value patt, Value src, bool isForEach, TokenPos *pos, Value *dst);

    bool comprehensionExpression(Value body, NodeVector &blocks, Value filter,
                                 TokenPos *pos, Value *dst);

    bool generatorExpression(Value body, NodeVector &blocks, Value filter,
                             TokenPos *pos, Value *dst);

    bool graphExpression(jsint idx, Value expr, TokenPos *pos, Value *dst);

    bool graphIndexExpression(jsint idx, TokenPos *pos, Value *dst);

    bool letExpression(NodeVector &head, Value expr, TokenPos *pos, Value *dst);

    /*
     * declarations
     */

    bool variableDeclaration(NodeVector &elts, VarDeclKind kind, TokenPos *pos, Value *dst);

    /*
     * patterns
     */

    bool arrayPattern(NodeVector &elts, TokenPos *pos, Value *dst);

    bool objectPattern(NodeVector &elts, TokenPos *pos, Value *dst);

    bool propertyPattern(Value key, Value patt, TokenPos *pos, Value *dst);

    /*
     * xml
     */

    bool xmlAnyName(TokenPos *pos, Value *dst);

    bool xmlEscapeExpression(Value expr, TokenPos *pos, Value *dst);

    bool xmlDefaultNamespace(Value ns, TokenPos *pos, Value *dst);

    bool xmlFilterExpression(Value left, Value right, TokenPos *pos, Value *dst);

    bool xmlAttributeSelector(Value expr, bool computed, TokenPos *pos, Value *dst);

    bool xmlQualifiedIdentifier(Value left, Value right, bool computed, TokenPos *pos, Value *dst);

    bool xmlFunctionQualifiedIdentifier(Value right, bool computed, TokenPos *pos, Value *dst);

    bool xmlElement(NodeVector &elts, TokenPos *pos, Value *dst);

    bool xmlText(Value text, TokenPos *pos, Value *dst);

    bool xmlList(NodeVector &elts, TokenPos *pos, Value *dst);

    bool xmlStartTag(NodeVector &elts, TokenPos *pos, Value *dst);

    bool xmlEndTag(NodeVector &elts, TokenPos *pos, Value *dst);

    bool xmlPointTag(NodeVector &elts, TokenPos *pos, Value *dst);

    bool xmlName(Value text, TokenPos *pos, Value *dst);

    bool xmlName(NodeVector &elts, TokenPos *pos, Value *dst);

    bool xmlAttribute(Value text, TokenPos *pos, Value *dst);

    bool xmlCdata(Value text, TokenPos *pos, Value *dst);

    bool xmlComment(Value text, TokenPos *pos, Value *dst);

    bool xmlPI(Value target, TokenPos *pos, Value *dst);

    bool xmlPI(Value target, Value content, TokenPos *pos, Value *dst);
};

bool
NodeBuilder::newNode(ASTType type, TokenPos *pos, JSObject **dst)
{
    JS_ASSERT(type > AST_ERROR && type < AST_LIMIT);

    Value tv;

    JSObject *node = NewNonFunction<WithProto::Class>(cx, &js_ObjectClass, NULL, NULL);
    if (!node ||
        !setNodeLoc(node, pos) ||
        !atomValue(nodeTypeNames[type], &tv) ||
        !setProperty(node, "type", tv)) {
        return false;
    }

    *dst = node;
    return true;
}

bool
NodeBuilder::newArray(NodeVector &elts, Value *dst)
{
    JSObject *array = NewDenseEmptyArray(cx);
    if (!array)
        return false;

    const size_t len = elts.length();
    for (size_t i = 0; i < len; i++) {
        Value val = elts[i];

        JS_ASSERT_IF(val.isMagic(), val.whyMagic() == JS_SERIALIZE_NO_NODE);

        /* Represent "no node" as an array hole by not adding the value. */
        if (val.isMagic(JS_SERIALIZE_NO_NODE))
            continue;

        if (!array->setProperty(cx, INT_TO_JSID(i), &val, false))
            return false;
    }

    dst->setObject(*array);
    return true;
}

bool
NodeBuilder::newNodeLoc(TokenPos *pos, Value *dst)
{
    if (!pos) {
        dst->setNull();
        return true;
    }
 
    JSObject *loc, *to;
    Value tv;

    if (!newObject(&loc))
        return false;

    dst->setObject(*loc);

    return newObject(&to) &&
           setProperty(loc, "start", ObjectValue(*to)) &&
           (tv.setNumber(pos->begin.lineno), true) &&
           setProperty(to, "line", tv) &&
           (tv.setNumber(pos->begin.index), true) &&
           setProperty(to, "column", tv) &&

           newObject(&to) &&
           setProperty(loc, "end", ObjectValue(*to)) &&
           (tv.setNumber(pos->end.lineno), true) &&
           setProperty(to, "line", tv) &&
           (tv.setNumber(pos->end.index), true) &&
           setProperty(to, "column", tv) &&

           setProperty(loc, "source", srcval);
}

bool
NodeBuilder::setNodeLoc(JSObject *node, TokenPos *pos)
{
    if (!saveLoc) {
        setProperty(node, "loc", NullValue());
        return true;
    }

    Value loc;
    return newNodeLoc(pos, &loc) &&
           setProperty(node, "loc", loc);
}

bool
NodeBuilder::program(NodeVector &elts, TokenPos *pos, Value *dst)
{
    return listNode(AST_PROGRAM, "body", elts, pos, dst);
}

bool
NodeBuilder::blockStatement(NodeVector &elts, TokenPos *pos, Value *dst)
{
    return listNode(AST_BLOCK_STMT, "body", elts, pos, dst);
}

bool
NodeBuilder::expressionStatement(Value expr, TokenPos *pos, Value *dst)
{
    Value cb = callbacks[AST_EXPR_STMT];
    if (!cb.isNull())
        return callback(cb, expr, pos, dst);

    return newNode(AST_EXPR_STMT, pos, "expression", expr, dst);
}

bool
NodeBuilder::emptyStatement(TokenPos *pos, Value *dst)
{
    Value cb = callbacks[AST_EMPTY_STMT];
    if (!cb.isNull())
        return callback(cb, pos, dst);

    return newNode(AST_EMPTY_STMT, pos, dst);
}

bool
NodeBuilder::ifStatement(Value test, Value cons, Value alt, TokenPos *pos, Value *dst)
{
    Value cb = callbacks[AST_IF_STMT];
    if (!cb.isNull())
        return callback(cb, test, cons, opt(alt), pos, dst);

    return newNode(AST_IF_STMT, pos,
                   "test", test,
                   "consequent", cons,
                   "alternate", alt,
                   dst);
}

bool
NodeBuilder::breakStatement(Value label, TokenPos *pos, Value *dst)
{
    Value cb = callbacks[AST_BREAK_STMT];
    if (!cb.isNull())
        return callback(cb, opt(label), pos, dst);

    return newNode(AST_BREAK_STMT, pos, "label", label, dst);
}

bool
NodeBuilder::continueStatement(Value label, TokenPos *pos, Value *dst)
{
    Value cb = callbacks[AST_CONTINUE_STMT];
    if (!cb.isNull())
        return callback(cb, opt(label), pos, dst);

    return newNode(AST_CONTINUE_STMT, pos, "label", label, dst);
}

bool
NodeBuilder::labeledStatement(Value label, Value stmt, TokenPos *pos, Value *dst)
{
    Value cb = callbacks[AST_LAB_STMT];
    if (!cb.isNull())
        return callback(cb, label, stmt, pos, dst);

    return newNode(AST_LAB_STMT, pos,
                   "label", label,
                   "body", stmt,
                   dst);
}

bool
NodeBuilder::throwStatement(Value arg, TokenPos *pos, Value *dst)
{
    Value cb = callbacks[AST_THROW_STMT];
    if (!cb.isNull())
        return callback(cb, arg, pos, dst);

    return newNode(AST_THROW_STMT, pos, "argument", arg, dst);
}

bool
NodeBuilder::returnStatement(Value arg, TokenPos *pos, Value *dst)
{
    Value cb = callbacks[AST_RETURN_STMT];
    if (!cb.isNull())
        return callback(cb, opt(arg), pos, dst);

    return newNode(AST_RETURN_STMT, pos, "argument", arg, dst);
}

bool
NodeBuilder::forStatement(Value init, Value test, Value update, Value stmt,
                          TokenPos *pos, Value *dst)
{
    Value cb = callbacks[AST_FOR_STMT];
    if (!cb.isNull())
        return callback(cb, opt(init), opt(test), opt(update), stmt, pos, dst);

    return newNode(AST_FOR_STMT, pos,
                   "init", init,
                   "test", test,
                   "update", update,
                   "body", stmt,
                   dst);
}

bool
NodeBuilder::forInStatement(Value var, Value expr, Value stmt, bool isForEach,
                            TokenPos *pos, Value *dst)
{
    Value cb = callbacks[AST_FOR_IN_STMT];
    if (!cb.isNull())
        return callback(cb, var, expr, stmt, BooleanValue(isForEach), pos, dst);

    return newNode(AST_FOR_IN_STMT, pos,
                   "left", var,
                   "right", expr,
                   "body", stmt,
                   "each", BooleanValue(isForEach),
                   dst);
}

bool
NodeBuilder::withStatement(Value expr, Value stmt, TokenPos *pos, Value *dst)
{
    Value cb = callbacks[AST_WITH_STMT];
    if (!cb.isNull())
        return callback(cb, expr, stmt, pos, dst);

    return newNode(AST_WITH_STMT, pos,
                   "object", expr,
                   "body", stmt,
                   dst);
}

bool
NodeBuilder::whileStatement(Value test, Value stmt, TokenPos *pos, Value *dst)
{
    Value cb = callbacks[AST_WHILE_STMT];
    if (!cb.isNull())
        return callback(cb, test, stmt, pos, dst);

    return newNode(AST_WHILE_STMT, pos,
                   "test", test,
                   "body", stmt,
                   dst);
}

bool
NodeBuilder::doWhileStatement(Value stmt, Value test, TokenPos *pos, Value *dst)
{
    Value cb = callbacks[AST_DO_STMT];
    if (!cb.isNull())
        return callback(cb, stmt, test, pos, dst);

    return newNode(AST_DO_STMT, pos,
                   "body", stmt,
                   "test", test,
                   dst);
}

bool
NodeBuilder::switchStatement(Value disc, NodeVector &elts, bool lexical, TokenPos *pos, Value *dst)
{
    Value array;
    if (!newArray(elts, &array))
        return false;

    Value cb = callbacks[AST_SWITCH_STMT];
    if (!cb.isNull())
        return callback(cb, disc, array, BooleanValue(lexical), pos, dst);

    return newNode(AST_SWITCH_STMT, pos,
                   "discriminant", disc,
                   "cases", array,
                   "lexical", BooleanValue(lexical),
                   dst);
}

bool
NodeBuilder::tryStatement(Value body, NodeVector &catches, Value finally,
                          TokenPos *pos, Value *dst)
{
    Value handlers;

    Value cb = callbacks[AST_TRY_STMT];
    if (!cb.isNull()) {
        return newArray(catches, &handlers) &&
               callback(cb, body, handlers, opt(finally), pos, dst);
    }

    if (!newArray(catches, &handlers))
        return false;

    return newNode(AST_TRY_STMT, pos,
                   "block", body,
                   "handlers", handlers,
                   "finalizer", finally,
                   dst);
}

bool
NodeBuilder::debuggerStatement(TokenPos *pos, Value *dst)
{
    Value cb = callbacks[AST_DEBUGGER_STMT];
    if (!cb.isNull())
        return callback(cb, pos, dst);

    return newNode(AST_DEBUGGER_STMT, pos, dst);
}

bool
NodeBuilder::binaryExpression(BinaryOperator op, Value left, Value right, TokenPos *pos, Value *dst)
{
    JS_ASSERT(op > BINOP_ERR && op < BINOP_LIMIT);

    Value opName;
    if (!atomValue(binopNames[op], &opName))
        return false;

    Value cb = callbacks[AST_BINARY_EXPR];
    if (!cb.isNull())
        return callback(cb, opName, left, right, pos, dst);

    return newNode(AST_BINARY_EXPR, pos,
                   "operator", opName,
                   "left", left,
                   "right", right,
                   dst);
}

bool
NodeBuilder::unaryExpression(UnaryOperator unop, Value expr, TokenPos *pos, Value *dst)
{
    JS_ASSERT(unop > UNOP_ERR && unop < UNOP_LIMIT);

    Value opName;
    if (!atomValue(unopNames[unop], &opName))
        return false;

    Value cb = callbacks[AST_UNARY_EXPR];
    if (!cb.isNull())
        return callback(cb, opName, expr, pos, dst);

    return newNode(AST_UNARY_EXPR, pos,
                   "operator", opName,
                   "argument", expr,
                   "prefix", BooleanValue(true),
                   dst);
}

bool
NodeBuilder::assignmentExpression(AssignmentOperator aop, Value lhs, Value rhs,
                                  TokenPos *pos, Value *dst)
{
    JS_ASSERT(aop > AOP_ERR && aop < AOP_LIMIT);

    Value opName;
    if (!atomValue(aopNames[aop], &opName))
        return false;

    Value cb = callbacks[AST_ASSIGN_EXPR];
    if (!cb.isNull())
        return callback(cb, opName, lhs, rhs, pos, dst);

    return newNode(AST_ASSIGN_EXPR, pos,
                   "operator", opName,
                   "left", lhs,
                   "right", rhs,
                   dst);
}

bool
NodeBuilder::updateExpression(Value expr, bool incr, bool prefix, TokenPos *pos, Value *dst)
{
    Value opName;
    if (!atomValue(incr ? "++" : "--", &opName))
        return false;

    Value cb = callbacks[AST_UPDATE_EXPR];
    if (!cb.isNull())
        return callback(cb, expr, opName, BooleanValue(prefix), pos, dst);

    return newNode(AST_UPDATE_EXPR, pos,
                   "operator", opName,
                   "argument", expr,
                   "prefix", BooleanValue(prefix),
                   dst);
}

bool
NodeBuilder::logicalExpression(bool lor, Value left, Value right, TokenPos *pos, Value *dst)
{
    Value opName;
    if (!atomValue(lor ? "||" : "&&", &opName))
        return false;

    Value cb = callbacks[AST_LOGICAL_EXPR];
    if (!cb.isNull())
        return callback(cb, opName, left, right, pos, dst);

    return newNode(AST_LOGICAL_EXPR, pos,
                   "operator", opName,
                   "left", left,
                   "right", right,
                   dst);
}

bool
NodeBuilder::conditionalExpression(Value test, Value cons, Value alt, TokenPos *pos, Value *dst)
{
    Value cb = callbacks[AST_COND_EXPR];
    if (!cb.isNull())
        return callback(cb, test, cons, alt, pos, dst);

    return newNode(AST_COND_EXPR, pos,
                   "test", test,
                   "consequent", cons,
                   "alternate", alt,
                   dst);
}

bool
NodeBuilder::sequenceExpression(NodeVector &elts, TokenPos *pos, Value *dst)
{
    return listNode(AST_LIST_EXPR, "expressions", elts, pos, dst);
}

bool
NodeBuilder::callExpression(Value callee, NodeVector &args, TokenPos *pos, Value *dst)
{
    Value array;
    if (!newArray(args, &array))
        return false;

    Value cb = callbacks[AST_CALL_EXPR];
    if (!cb.isNull())
        return callback(cb, callee, array, pos, dst);

    return newNode(AST_CALL_EXPR, pos,
                   "callee", callee,
                   "arguments", array,
                   dst);
}

bool
NodeBuilder::newExpression(Value callee, NodeVector &args, TokenPos *pos, Value *dst)
{
    Value array;
    if (!newArray(args, &array))
        return false;

    Value cb = callbacks[AST_NEW_EXPR];
    if (!cb.isNull())
        return callback(cb, callee, array, pos, dst);

    return newNode(AST_NEW_EXPR, pos,
                   "callee", callee,
                   "arguments", array,
                   dst);
}

bool
NodeBuilder::memberExpression(bool computed, Value expr, Value member, TokenPos *pos, Value *dst)
{
    Value cb = callbacks[AST_MEMBER_EXPR];
    if (!cb.isNull())
        return callback(cb, BooleanValue(computed), expr, member, pos, dst);

    return newNode(AST_MEMBER_EXPR, pos,
                   "object", expr,
                   "property", member,
                   "computed", BooleanValue(computed),
                   dst);
}

bool
NodeBuilder::arrayExpression(NodeVector &elts, TokenPos *pos, Value *dst)
{
    return listNode(AST_ARRAY_EXPR, "elements", elts, pos, dst);
}

bool
NodeBuilder::propertyPattern(Value key, Value patt, TokenPos *pos, Value *dst)
{
    Value kindName;
    if (!atomValue("init", &kindName))
        return false;

    Value cb = callbacks[AST_PROP_PATT];
    if (!cb.isNull())
        return callback(cb, key, patt, pos, dst);

    return newNode(AST_PROP_PATT, pos,
                   "key", key,
                   "value", patt,
                   "kind", kindName,
                   dst);
}

bool
NodeBuilder::propertyInitializer(Value key, Value val, PropKind kind, TokenPos *pos, Value *dst)
{
    Value kindName;
    if (!atomValue(kind == PROP_INIT
                   ? "init"
                   : kind == PROP_GETTER
                   ? "get"
                   : "set", &kindName)) {
        return false;
    }

    Value cb = callbacks[AST_PROPERTY];
    if (!cb.isNull())
        return callback(cb, kindName, key, val, pos, dst);

    return newNode(AST_PROPERTY, pos,
                   "key", key,
                   "value", val,
                   "kind", kindName,
                   dst);
}

bool
NodeBuilder::objectExpression(NodeVector &elts, TokenPos *pos, Value *dst)
{
    return listNode(AST_OBJECT_EXPR, "properties", elts, pos, dst);
}

bool
NodeBuilder::thisExpression(TokenPos *pos, Value *dst)
{
    Value cb = callbacks[AST_THIS_EXPR];
    if (!cb.isNull())
        return callback(cb, pos, dst);

    return newNode(AST_THIS_EXPR, pos, dst);
}

bool
NodeBuilder::yieldExpression(Value arg, TokenPos *pos, Value *dst)
{
    Value cb = callbacks[AST_YIELD_EXPR];
    if (!cb.isNull())
        return callback(cb, opt(arg), pos, dst);

    return newNode(AST_YIELD_EXPR, pos, "argument", arg, dst);
}

bool
NodeBuilder::comprehensionBlock(Value patt, Value src, bool isForEach, TokenPos *pos, Value *dst)
{
    Value cb = callbacks[AST_COMP_BLOCK];
    if (!cb.isNull())
        return callback(cb, patt, src, BooleanValue(isForEach), pos, dst);

    return newNode(AST_COMP_BLOCK, pos,
                   "left", patt,
                   "right", src,
                   "each", BooleanValue(isForEach),
                   dst);
}

bool
NodeBuilder::comprehensionExpression(Value body, NodeVector &blocks, Value filter,
                                     TokenPos *pos, Value *dst)
{
    Value array;
    if (!newArray(blocks, &array))
        return false;

    Value cb = callbacks[AST_COMP_EXPR];
    if (!cb.isNull())
        return callback(cb, body, array, opt(filter), pos, dst);

    return newNode(AST_COMP_EXPR, pos,
                   "body", body,
                   "blocks", array,
                   "filter", filter,
                   dst);
}

bool
NodeBuilder::generatorExpression(Value body, NodeVector &blocks, Value filter, TokenPos *pos, Value *dst)
{
    Value array;
    if (!newArray(blocks, &array))
        return false;

    Value cb = callbacks[AST_GENERATOR_EXPR];
    if (!cb.isNull())
        return callback(cb, body, array, opt(filter), pos, dst);

    return newNode(AST_GENERATOR_EXPR, pos,
                   "body", body,
                   "blocks", array,
                   "filter", filter,
                   dst);
}

bool
NodeBuilder::graphExpression(jsint idx, Value expr, TokenPos *pos, Value *dst)
{
    Value cb = callbacks[AST_GRAPH_EXPR];
    if (!cb.isNull())
        return callback(cb, NumberValue(idx), pos, dst);

    return newNode(AST_GRAPH_EXPR, pos,
                   "index", NumberValue(idx),
                   "expression", expr,
                   dst);
}

bool
NodeBuilder::graphIndexExpression(jsint idx, TokenPos *pos, Value *dst)
{
    Value cb = callbacks[AST_GRAPH_IDX_EXPR];
    if (!cb.isNull())
        return callback(cb, NumberValue(idx), pos, dst);

    return newNode(AST_GRAPH_IDX_EXPR, pos, "index", NumberValue(idx), dst);
}

bool
NodeBuilder::letExpression(NodeVector &head, Value expr, TokenPos *pos, Value *dst)
{
    Value array;
    if (!newArray(head, &array))
        return false;

    Value cb = callbacks[AST_LET_EXPR];
    if (!cb.isNull())
        return callback(cb, array, expr, pos, dst);

    return newNode(AST_LET_EXPR, pos,
                   "head", array,
                   "body", expr,
                   dst);
}

bool
NodeBuilder::letStatement(NodeVector &head, Value stmt, TokenPos *pos, Value *dst)
{
    Value array;
    if (!newArray(head, &array))
        return false;

    Value cb = callbacks[AST_LET_STMT];
    if (!cb.isNull())
        return callback(cb, array, stmt, pos, dst);

    return newNode(AST_LET_STMT, pos,
                   "head", array,
                   "body", stmt,
                   dst);
}

bool
NodeBuilder::variableDeclaration(NodeVector &elts, VarDeclKind kind, TokenPos *pos, Value *dst)
{
    JS_ASSERT(kind > VARDECL_ERR && kind < VARDECL_LIMIT);

    Value array, kindName;
    if (!newArray(elts, &array) ||
        !atomValue(kind == VARDECL_CONST
                   ? "const"
                   : kind == VARDECL_LET
                   ? "let"
                   : "var", &kindName)) {
        return false;
    }

    Value cb = callbacks[AST_VAR_DECL];
    if (!cb.isNull())
        return callback(cb, kindName, array, pos, dst);

    return newNode(AST_VAR_DECL, pos,
                   "kind", kindName,
                   "declarations", array,
                   dst);
}

bool
NodeBuilder::variableDeclarator(Value id, Value init, TokenPos *pos, Value *dst)
{
    Value cb = callbacks[AST_VAR_DTOR];
    if (!cb.isNull())
        return callback(cb, id, opt(init), pos, dst);

    return newNode(AST_VAR_DTOR, pos, "id", id, "init", init, dst);
}

bool
NodeBuilder::switchCase(Value expr, NodeVector &elts, TokenPos *pos, Value *dst)
{
    Value array;
    if (!newArray(elts, &array))
        return false;

    Value cb = callbacks[AST_CASE];
    if (!cb.isNull())
        return callback(cb, opt(expr), array, pos, dst);

    return newNode(AST_CASE, pos,
                   "test", expr,
                   "consequent", array,
                   dst);
}

bool
NodeBuilder::catchClause(Value var, Value guard, Value body, TokenPos *pos, Value *dst)
{
    Value cb = callbacks[AST_CATCH];
    if (!cb.isNull())
        return callback(cb, var, opt(guard), body, pos, dst);

    return newNode(AST_CATCH, pos,
                   "param", var,
                   "guard", guard,
                   "body", body,
                   dst);
}

bool
NodeBuilder::literal(Value val, TokenPos *pos, Value *dst)
{
    Value cb = callbacks[AST_LITERAL];
    if (!cb.isNull())
        return callback(cb, val, pos, dst);

    return newNode(AST_LITERAL, pos, "value", val, dst);
}

bool
NodeBuilder::identifier(Value name, TokenPos *pos, Value *dst)
{
    Value cb = callbacks[AST_IDENTIFIER];
    if (!cb.isNull())
        return callback(cb, name, pos, dst);

    return newNode(AST_IDENTIFIER, pos, "name", name, dst);
}

bool
NodeBuilder::objectPattern(NodeVector &elts, TokenPos *pos, Value *dst)
{
    return listNode(AST_OBJECT_PATT, "properties", elts, pos, dst);
}

bool
NodeBuilder::arrayPattern(NodeVector &elts, TokenPos *pos, Value *dst)
{
    return listNode(AST_ARRAY_PATT, "elements", elts, pos, dst);
}

bool
NodeBuilder::function(ASTType type, TokenPos *pos,
                      Value id, NodeVector &args, Value body,
                      bool isGenerator, bool isExpression,
                      Value *dst)
{
    Value array;
    if (!newArray(args, &array))
        return false;

    Value cb = callbacks[type];
    if (!cb.isNull()) {
        return callback(cb, opt(id), array, body, BooleanValue(isGenerator),
                        BooleanValue(isExpression), pos, dst);
    }

    return newNode(type, pos,
                   "id", id,
                   "params", array,
                   "body", body,
                   "generator", BooleanValue(isGenerator),
                   "expression", BooleanValue(isExpression),
                   dst);
}

bool
NodeBuilder::xmlAnyName(TokenPos *pos, Value *dst)
{
    Value cb = callbacks[AST_XMLANYNAME];
    if (!cb.isNull())
        return callback(cb, pos, dst);

    return newNode(AST_XMLANYNAME, pos, dst);
}

bool
NodeBuilder::xmlEscapeExpression(Value expr, TokenPos *pos, Value *dst)
{
    Value cb = callbacks[AST_XMLESCAPE];
    if (!cb.isNull())
        return callback(cb, expr, pos, dst);

    return newNode(AST_XMLESCAPE, pos, "expression", expr, dst);
}

bool
NodeBuilder::xmlFilterExpression(Value left, Value right, TokenPos *pos, Value *dst)
{
    Value cb = callbacks[AST_XMLFILTER];
    if (!cb.isNull())
        return callback(cb, left, right, pos, dst);

    return newNode(AST_XMLFILTER, pos, "left", left, "right", right, dst);
}

bool
NodeBuilder::xmlDefaultNamespace(Value ns, TokenPos *pos, Value *dst)
{
    Value cb = callbacks[AST_XMLDEFAULT];
    if (!cb.isNull())
        return callback(cb, ns, pos, dst);

    return newNode(AST_XMLDEFAULT, pos, "namespace", ns, dst);
}

bool
NodeBuilder::xmlAttributeSelector(Value expr, bool computed, TokenPos *pos, Value *dst)
{
    Value cb = callbacks[AST_XMLATTR_SEL];
    if (!cb.isNull())
        return callback(cb, expr, BooleanValue(computed), pos, dst);

    return newNode(AST_XMLATTR_SEL, pos,
                   "attribute", expr,
                   "computed", BooleanValue(computed),
                   dst);
}

bool
NodeBuilder::xmlFunctionQualifiedIdentifier(Value right, bool computed, TokenPos *pos, Value *dst)
{
    Value cb = callbacks[AST_XMLFUNCQUAL];
    if (!cb.isNull())
        return callback(cb, right, BooleanValue(computed), pos, dst);

    return newNode(AST_XMLFUNCQUAL, pos,
                   "right", right,
                   "computed", BooleanValue(computed),
                   dst);
}

bool
NodeBuilder::xmlQualifiedIdentifier(Value left, Value right, bool computed,
                                    TokenPos *pos, Value *dst)
{
    Value cb = callbacks[AST_XMLQUAL];
    if (!cb.isNull())
        return callback(cb, left, right, BooleanValue(computed), pos, dst);

    return newNode(AST_XMLQUAL, pos,
                   "left", left,
                   "right", right,
                   "computed", BooleanValue(computed),
                   dst);
}

bool
NodeBuilder::xmlElement(NodeVector &elts, TokenPos *pos, Value *dst)
{
    return listNode(AST_XMLELEM, "contents", elts, pos, dst);
}

bool
NodeBuilder::xmlText(Value text, TokenPos *pos, Value *dst)
{
    Value cb = callbacks[AST_XMLTEXT];
    if (!cb.isNull())
        return callback(cb, text, pos, dst);

    return newNode(AST_XMLTEXT, pos, "text", text, dst);
}

bool
NodeBuilder::xmlList(NodeVector &elts, TokenPos *pos, Value *dst)
{
    return listNode(AST_XMLLIST, "contents", elts, pos, dst);
}

bool
NodeBuilder::xmlStartTag(NodeVector &elts, TokenPos *pos, Value *dst)
{
    return listNode(AST_XMLSTART, "contents", elts, pos, dst);
}

bool
NodeBuilder::xmlEndTag(NodeVector &elts, TokenPos *pos, Value *dst)
{
    return listNode(AST_XMLEND, "contents", elts, pos, dst);
}

bool
NodeBuilder::xmlPointTag(NodeVector &elts, TokenPos *pos, Value *dst)
{
    return listNode(AST_XMLPOINT, "contents", elts, pos, dst);
}

bool
NodeBuilder::xmlName(Value text, TokenPos *pos, Value *dst)
{
    Value cb = callbacks[AST_XMLNAME];
    if (!cb.isNull())
        return callback(cb, text, pos, dst);

    return newNode(AST_XMLNAME, pos, "contents", text, dst);
}

bool
NodeBuilder::xmlName(NodeVector &elts, TokenPos *pos, Value *dst)
{
    return listNode(AST_XMLNAME, "contents", elts, pos ,dst);
}

bool
NodeBuilder::xmlAttribute(Value text, TokenPos *pos, Value *dst)
{
    Value cb = callbacks[AST_XMLATTR];
    if (!cb.isNull())
        return callback(cb, text, pos, dst);

    return newNode(AST_XMLATTR, pos, "value", text, dst);
}

bool
NodeBuilder::xmlCdata(Value text, TokenPos *pos, Value *dst)
{
    Value cb = callbacks[AST_XMLCDATA];
    if (!cb.isNull())
        return callback(cb, text, pos, dst);

    return newNode(AST_XMLCDATA, pos, "contents", text, dst);
}

bool
NodeBuilder::xmlComment(Value text, TokenPos *pos, Value *dst)
{
    Value cb = callbacks[AST_XMLCOMMENT];
    if (!cb.isNull())
        return callback(cb, text, pos, dst);

    return newNode(AST_XMLCOMMENT, pos, "contents", text, dst);
}

bool
NodeBuilder::xmlPI(Value target, TokenPos *pos, Value *dst)
{
    return xmlPI(target, NullValue(), pos, dst);
}

bool
NodeBuilder::xmlPI(Value target, Value contents, TokenPos *pos, Value *dst)
{
    Value cb = callbacks[AST_XMLPI];
    if (!cb.isNull())
        return callback(cb, target, contents, pos, dst);

    return newNode(AST_XMLPI, pos,
                   "target", target,
                   "contents", contents,
                   dst);
}


/*
 * Serialization of parse nodes to JavaScript objects.
 *
 * All serialization methods take a non-nullable JSParseNode pointer.
 */

class ASTSerializer
{
    JSContext     *cx;
    NodeBuilder   builder;
    uint32        lineno;

    Value atomContents(JSAtom *atom) {
        return StringValue(atom ? atom : cx->runtime->atomState.emptyAtom);
    }

    BinaryOperator binop(TokenKind tk, JSOp op);
    UnaryOperator unop(TokenKind tk, JSOp op);
    AssignmentOperator aop(JSOp op);

    bool statements(JSParseNode *pn, NodeVector &elts);
    bool expressions(JSParseNode *pn, NodeVector &elts);
    bool xmls(JSParseNode *pn, NodeVector &elts);
    bool leftAssociate(JSParseNode *pn, Value *dst);
    bool functionArgs(JSParseNode *pn, JSParseNode *pnargs, JSParseNode *pndestruct,
                      JSParseNode *pnbody, NodeVector &args);

    bool sourceElement(JSParseNode *pn, Value *dst);

    bool declaration(JSParseNode *pn, Value *dst);
    bool variableDeclaration(JSParseNode *pn, bool let, Value *dst);
    bool variableDeclarator(JSParseNode *pn, VarDeclKind *pkind, Value *dst);
    bool letHead(JSParseNode *pn, NodeVector &dtors);

    bool optStatement(JSParseNode *pn, Value *dst) {
        if (!pn) {
            dst->setMagic(JS_SERIALIZE_NO_NODE);
            return true;
        }
        return statement(pn, dst);
    }

    bool forInit(JSParseNode *pn, Value *dst);
    bool statement(JSParseNode *pn, Value *dst);
    bool blockStatement(JSParseNode *pn, Value *dst);
    bool switchStatement(JSParseNode *pn, Value *dst);
    bool switchCase(JSParseNode *pn, Value *dst);
    bool tryStatement(JSParseNode *pn, Value *dst);
    bool catchClause(JSParseNode *pn, Value *dst);

    bool optExpression(JSParseNode *pn, Value *dst) {
        if (!pn) {
            dst->setMagic(JS_SERIALIZE_NO_NODE);
            return true;
        }
        return expression(pn, dst);
    }

    bool expression(JSParseNode *pn, Value *dst);

    bool propertyName(JSParseNode *pn, Value *dst);
    bool property(JSParseNode *pn, Value *dst);

    bool optIdentifier(JSAtom *atom, TokenPos *pos, Value *dst) {
        if (!atom) {
            dst->setMagic(JS_SERIALIZE_NO_NODE);
            return true;
        }
        return identifier(atom, pos, dst);
    }

    bool identifier(JSAtom *atom, TokenPos *pos, Value *dst);
    bool identifier(JSParseNode *pn, Value *dst);
    bool literal(JSParseNode *pn, Value *dst);

    bool pattern(JSParseNode *pn, VarDeclKind *pkind, Value *dst);
    bool arrayPattern(JSParseNode *pn, VarDeclKind *pkind, Value *dst);
    bool objectPattern(JSParseNode *pn, VarDeclKind *pkind, Value *dst);

    bool function(JSParseNode *pn, ASTType type, Value *dst);
    bool functionArgsAndBody(JSParseNode *pn, NodeVector &args, Value *body);
    bool functionBody(JSParseNode *pn, TokenPos *pos, Value *dst);

    bool comprehensionBlock(JSParseNode *pn, Value *dst);
    bool comprehension(JSParseNode *pn, Value *dst);
    bool generatorExpression(JSParseNode *pn, Value *dst);

    bool xml(JSParseNode *pn, Value *dst);

  public:
    ASTSerializer(JSContext *c, bool l, char const *src, uint32 ln)
        : cx(c), builder(c, l, src), lineno(ln) {
    }

    bool init(JSObject *userobj) {
        return builder.init(userobj);
    }

    bool program(JSParseNode *pn, Value *dst);
};

AssignmentOperator
ASTSerializer::aop(JSOp op)
{
    switch (op) {
      case JSOP_NOP:
        return AOP_ASSIGN;
      case JSOP_ADD:
        return AOP_PLUS;
      case JSOP_SUB:
        return AOP_MINUS;
      case JSOP_MUL:
        return AOP_STAR;
      case JSOP_DIV:
        return AOP_DIV;
      case JSOP_MOD:
        return AOP_MOD;
      case JSOP_LSH:
        return AOP_LSH;
      case JSOP_RSH:
        return AOP_RSH;
      case JSOP_URSH:
        return AOP_URSH;
      case JSOP_BITOR:
        return AOP_BITOR;
      case JSOP_BITXOR:
        return AOP_BITXOR;
      case JSOP_BITAND:
        return AOP_BITAND;
      default:
        return AOP_ERR;
    }
}

UnaryOperator
ASTSerializer::unop(TokenKind tk, JSOp op)
{
    if (tk == TOK_DELETE)
        return UNOP_DELETE;

    switch (op) {
      case JSOP_NEG:
        return UNOP_NEG;
      case JSOP_POS:
        return UNOP_POS;
      case JSOP_NOT:
        return UNOP_NOT;
      case JSOP_BITNOT:
        return UNOP_BITNOT;
      case JSOP_TYPEOF:
      case JSOP_TYPEOFEXPR:
        return UNOP_TYPEOF;
      case JSOP_VOID:
        return UNOP_VOID;
      default:
        return UNOP_ERR;
    }
}

BinaryOperator
ASTSerializer::binop(TokenKind tk, JSOp op)
{
    switch (tk) {
      case TOK_EQOP:
        switch (op) {
          case JSOP_EQ:
            return BINOP_EQ;
          case JSOP_NE:
            return BINOP_NE;
          case JSOP_STRICTEQ:
            return BINOP_STRICTEQ;
          case JSOP_STRICTNE:
            return BINOP_STRICTNE;
          default:
            return BINOP_ERR;
        }

      case TOK_RELOP:
        switch (op) {
          case JSOP_LT:
            return BINOP_LT;
          case JSOP_LE:
            return BINOP_LE;
          case JSOP_GT:
            return BINOP_GT;
          case JSOP_GE:
            return BINOP_GE;
          default:
            return BINOP_ERR;
        }

      case TOK_SHOP:
        switch (op) {
          case JSOP_LSH:
            return BINOP_LSH;
          case JSOP_RSH:
            return BINOP_RSH;
          case JSOP_URSH:
            return BINOP_URSH;
          default:
            return BINOP_ERR;
        }

      case TOK_PLUS:
        return BINOP_PLUS;
      case TOK_MINUS:
        return BINOP_MINUS;
      case TOK_STAR:
        return BINOP_STAR;
      case TOK_DIVOP:
        return (op == JSOP_MOD) ? BINOP_MOD : BINOP_DIV;
      case TOK_BITOR:
        return BINOP_BITOR;
      case TOK_BITXOR:
        return BINOP_BITXOR;
      case TOK_BITAND:
        return BINOP_BITAND;
      case TOK_IN:
        return BINOP_IN;
      case TOK_INSTANCEOF:
        return BINOP_INSTANCEOF;
      case TOK_DBLDOT:
        return BINOP_DBLDOT;
      default:
        return BINOP_ERR;
    }
}

bool
ASTSerializer::statements(JSParseNode *pn, NodeVector &elts)
{
    JS_ASSERT(PN_TYPE(pn) == TOK_LC && pn->pn_arity == PN_LIST);

    if (!elts.reserve(pn->pn_count))
        return false;

    for (JSParseNode *next = pn->pn_head; next; next = next->pn_next) {
        Value elt;
        if (!sourceElement(next, &elt))
            return false;
        elts.infallibleAppend(elt);
    }

    return true;
}

bool
ASTSerializer::expressions(JSParseNode *pn, NodeVector &elts)
{
    if (!elts.reserve(pn->pn_count))
        return false;

    for (JSParseNode *next = pn->pn_head; next; next = next->pn_next) {
        Value elt;
        if (!expression(next, &elt))
            return false;
        elts.infallibleAppend(elt);
    }

    return true;
}

bool
ASTSerializer::xmls(JSParseNode *pn, NodeVector &elts)
{
    if (!elts.reserve(pn->pn_count))
        return false;

    for (JSParseNode *next = pn->pn_head; next; next = next->pn_next) {
        Value elt;
        if (!xml(next, &elt))
            return false;
        elts.infallibleAppend(elt);
    }

    return true;
}

bool
ASTSerializer::blockStatement(JSParseNode *pn, Value *dst)
{
    JS_ASSERT(PN_TYPE(pn) == TOK_LC);

    NodeVector stmts(cx);
    return statements(pn, stmts) &&
           builder.blockStatement(stmts, &pn->pn_pos, dst);
}

bool
ASTSerializer::program(JSParseNode *pn, Value *dst)
{
    JS_ASSERT(pn);

    /* Workaround for bug 588061: parser's reported start position is always 0:0. */
    pn->pn_pos.begin.lineno = lineno;

    NodeVector stmts(cx);
    return statements(pn, stmts) &&
           builder.program(stmts, &pn->pn_pos, dst);
}

bool
ASTSerializer::sourceElement(JSParseNode *pn, Value *dst)
{
    /* SpiderMonkey allows declarations even in pure statement contexts. */
    return statement(pn, dst);
}

bool
ASTSerializer::declaration(JSParseNode *pn, Value *dst)
{
    JS_ASSERT(PN_TYPE(pn) == TOK_FUNCTION ||
              PN_TYPE(pn) == TOK_VAR ||
              PN_TYPE(pn) == TOK_LET);

    switch (PN_TYPE(pn)) {
      case TOK_FUNCTION:
        return function(pn, AST_FUNC_DECL, dst);

      case TOK_VAR:
        return variableDeclaration(pn, false, dst);

      default:
        JS_ASSERT(PN_TYPE(pn) == TOK_LET);
        return variableDeclaration(pn, true, dst);
    }
}

bool
ASTSerializer::variableDeclaration(JSParseNode *pn, bool let, Value *dst)
{
    JS_ASSERT(let ? PN_TYPE(pn) == TOK_LET : PN_TYPE(pn) == TOK_VAR);

    /* Later updated to VARDECL_CONST if we find a PND_CONST declarator. */
    VarDeclKind kind = let ? VARDECL_LET : VARDECL_VAR;

    NodeVector dtors(cx);

    /* In a for-in context, variable declarations contain just a single pattern. */
    if (pn->pn_xflags & PNX_FORINVAR) {
        Value patt, child;
        return pattern(pn->pn_head, &kind, &patt) &&
               builder.variableDeclarator(patt, NullValue(), &pn->pn_head->pn_pos, &child) &&
               dtors.append(child) &&
               builder.variableDeclaration(dtors, kind, &pn->pn_pos, dst);
    }

    if (!dtors.reserve(pn->pn_count))
        return false;
    for (JSParseNode *next = pn->pn_head; next; next = next->pn_next) {
        Value child;
        if (!variableDeclarator(next, &kind, &child))
            return false;
        dtors.infallibleAppend(child);
    }

    return builder.variableDeclaration(dtors, kind, &pn->pn_pos, dst);
}

bool
ASTSerializer::variableDeclarator(JSParseNode *pn, VarDeclKind *pkind, Value *dst)
{
    /* A destructuring declarator is always a TOK_ASSIGN. */
    JS_ASSERT(PN_TYPE(pn) == TOK_NAME || PN_TYPE(pn) == TOK_ASSIGN);

    JSParseNode *pnleft;
    JSParseNode *pnright;

    if (PN_TYPE(pn) == TOK_NAME) {
        pnleft = pn;
        pnright = pn->pn_used ? NULL : pn->pn_expr;
    } else {
        JS_ASSERT(PN_TYPE(pn) == TOK_ASSIGN);
        pnleft = pn->pn_left;
        pnright = pn->pn_right;
    }

    Value left, right;
    return pattern(pnleft, pkind, &left) &&
           optExpression(pnright, &right) &&
           builder.variableDeclarator(left, right, &pn->pn_pos, dst);
}

bool
ASTSerializer::letHead(JSParseNode *pn, NodeVector &dtors)
{
    if (!dtors.reserve(pn->pn_count))
        return false;

    VarDeclKind kind = VARDECL_LET_HEAD;

    for (JSParseNode *next = pn->pn_head; next; next = next->pn_next) {
        Value child;
        /*
         * Unlike in |variableDeclaration|, this does not update |kind|; since let-heads do
         * not contain const declarations, declarators should never have PND_CONST set.
         */
        if (!variableDeclarator(next, &kind, &child))
            return false;
        dtors.infallibleAppend(child);
    }

    return true;
}

bool
ASTSerializer::switchCase(JSParseNode *pn, Value *dst)
{
    NodeVector stmts(cx);

    Value expr;

    return optExpression(pn->pn_left, &expr) &&
           statements(pn->pn_right, stmts) &&
           builder.switchCase(expr, stmts, &pn->pn_pos, dst);
}

bool
ASTSerializer::switchStatement(JSParseNode *pn, Value *dst)
{
    Value disc;

    if (!expression(pn->pn_left, &disc))
        return false;

    JSParseNode *listNode;
    bool lexical;

    if (PN_TYPE(pn->pn_right) == TOK_LEXICALSCOPE) {
        listNode = pn->pn_right->pn_expr;
        lexical = true;
    } else {
        listNode = pn->pn_right;
        lexical = false;
    }

    NodeVector cases(cx);
    if (!cases.reserve(listNode->pn_count))
        return false;

    for (JSParseNode *next = listNode->pn_head; next; next = next->pn_next) {
        Value child;
#ifdef __GNUC__ /* quell GCC overwarning */
        child = UndefinedValue();
#endif
        if (!switchCase(next, &child))
            return false;
        cases.infallibleAppend(child);
    }

    return builder.switchStatement(disc, cases, lexical, &pn->pn_pos, dst);
}

bool
ASTSerializer::catchClause(JSParseNode *pn, Value *dst)
{
    Value var, guard, body;

    return pattern(pn->pn_kid1, NULL, &var) &&
           optExpression(pn->pn_kid2, &guard) &&
           statement(pn->pn_kid3, &body) &&
           builder.catchClause(var, guard, body, &pn->pn_pos, dst);
}

bool
ASTSerializer::tryStatement(JSParseNode *pn, Value *dst)
{
    Value body;
    if (!statement(pn->pn_kid1, &body))
        return false;

    NodeVector clauses(cx);
    if (pn->pn_kid2) {
        if (!clauses.reserve(pn->pn_kid2->pn_count))
            return false;

        for (JSParseNode *next = pn->pn_kid2->pn_head; next; next = next->pn_next) {
            Value clause;
            if (!catchClause(next->pn_expr, &clause))
                return false;
            clauses.infallibleAppend(clause);
        }
    }

    Value finally;
    return optStatement(pn->pn_kid3, &finally) &&
           builder.tryStatement(body, clauses, finally, &pn->pn_pos, dst);
}

bool
ASTSerializer::forInit(JSParseNode *pn, Value *dst)
{
    if (!pn) {
        dst->setMagic(JS_SERIALIZE_NO_NODE);
        return true;
    }

    return (PN_TYPE(pn) == TOK_VAR)
           ? variableDeclaration(pn, false, dst)
           : (PN_TYPE(pn) == TOK_LET)
           ? variableDeclaration(pn, true, dst)
           : expression(pn, dst);
}

bool
ASTSerializer::statement(JSParseNode *pn, Value *dst)
{
    JS_CHECK_RECURSION(cx, return false);
    switch (PN_TYPE(pn)) {
      case TOK_FUNCTION:
      case TOK_VAR:
      case TOK_LET:
        return declaration(pn, dst);

      case TOK_NAME:
        LOCAL_ASSERT(pn->pn_used);
        return statement(pn->pn_lexdef, dst);

      case TOK_SEMI:
        if (pn->pn_kid) {
            Value expr;
            return expression(pn->pn_kid, &expr) &&
                   builder.expressionStatement(expr, &pn->pn_pos, dst);
        }
        return builder.emptyStatement(&pn->pn_pos, dst);

      case TOK_LEXICALSCOPE:
        pn = pn->pn_expr;
        if (PN_TYPE(pn) == TOK_LET) {
            NodeVector dtors(cx);
            Value stmt;

            return letHead(pn->pn_left, dtors) &&
                   statement(pn->pn_right, &stmt) &&
                   builder.letStatement(dtors, stmt, &pn->pn_pos, dst);
        }

        if (PN_TYPE(pn) != TOK_LC)
            return statement(pn, dst);
        /* FALL THROUGH */

      case TOK_LC:
        return blockStatement(pn, dst);

      case TOK_IF:
      {
        Value test, cons, alt;

        return expression(pn->pn_kid1, &test) &&
               statement(pn->pn_kid2, &cons) &&
               optStatement(pn->pn_kid3, &alt) &&
               builder.ifStatement(test, cons, alt, &pn->pn_pos, dst);
      }

      case TOK_SWITCH:
        return switchStatement(pn, dst);

      case TOK_TRY:
        return tryStatement(pn, dst);

      case TOK_WITH:
      case TOK_WHILE:
      {
        Value expr, stmt;

        return expression(pn->pn_left, &expr) &&
               statement(pn->pn_right, &stmt) &&
               (PN_TYPE(pn) == TOK_WITH)
               ? builder.withStatement(expr, stmt, &pn->pn_pos, dst)
               : builder.whileStatement(expr, stmt, &pn->pn_pos, dst);
      }

      case TOK_DO:
      {
        Value stmt, test;

        return statement(pn->pn_left, &stmt) &&
               expression(pn->pn_right, &test) &&
               builder.doWhileStatement(stmt, test, &pn->pn_pos, dst);
      }

      case TOK_FOR:
      {
        JSParseNode *head = pn->pn_left;

        Value stmt;
        if (!statement(pn->pn_right, &stmt))
            return false;

        bool isForEach = pn->pn_iflags & JSITER_FOREACH;

        if (PN_TYPE(head) == TOK_IN) {
            Value var, expr;

            return (PN_TYPE(head->pn_left) == TOK_VAR
                    ? variableDeclaration(head->pn_left, false, &var)
                    : PN_TYPE(head->pn_left) == TOK_LET
                    ? variableDeclaration(head->pn_left, true, &var)
                    : pattern(head->pn_left, NULL, &var)) &&
                   expression(head->pn_right, &expr) &&
                   builder.forInStatement(var, expr, stmt, isForEach, &pn->pn_pos, dst);
        }

        Value init, test, update;

        return forInit(head->pn_kid1, &init) &&
               optExpression(head->pn_kid2, &test) &&
               optExpression(head->pn_kid3, &update) &&
               builder.forStatement(init, test, update, stmt, &pn->pn_pos, dst);
      }

      /* Synthesized by the parser when a for-in loop contains a variable initializer. */
      case TOK_SEQ:
      {
        LOCAL_ASSERT(pn->pn_count == 2);

        JSParseNode *prelude = pn->pn_head;
        JSParseNode *body = prelude->pn_next;

        LOCAL_ASSERT((PN_TYPE(prelude) == TOK_VAR && PN_TYPE(body) == TOK_FOR) ||
                     (PN_TYPE(prelude) == TOK_SEMI && PN_TYPE(body) == TOK_LEXICALSCOPE));

        JSParseNode *loop;
        Value var;

        if (PN_TYPE(prelude) == TOK_VAR) {
            loop = body;

            if (!variableDeclaration(prelude, false, &var))
                return false;
        } else {
            loop = body->pn_expr;

            LOCAL_ASSERT(PN_TYPE(loop->pn_left) == TOK_IN &&
                         PN_TYPE(loop->pn_left->pn_left) == TOK_LET &&
                         loop->pn_left->pn_left->pn_count == 1);

            JSParseNode *pnlet = loop->pn_left->pn_left;

            VarDeclKind kind = VARDECL_LET;
            NodeVector dtors(cx);
            Value patt, init, dtor;

            if (!pattern(pnlet->pn_head, &kind, &patt) ||
                !expression(prelude->pn_kid, &init) ||
                !builder.variableDeclarator(patt, init, &pnlet->pn_pos, &dtor) ||
                !dtors.append(dtor) ||
                !builder.variableDeclaration(dtors, kind, &pnlet->pn_pos, &var)) {
                return false;
            }
        }

        JSParseNode *head = loop->pn_left;
        JS_ASSERT(PN_TYPE(head) == TOK_IN);

        bool isForEach = loop->pn_iflags & JSITER_FOREACH;

        Value expr, stmt;

        return expression(head->pn_right, &expr) &&
               statement(loop->pn_right, &stmt) &&
               builder.forInStatement(var, expr, stmt, isForEach, &pn->pn_pos, dst);
      }

      case TOK_BREAK:
      case TOK_CONTINUE:
      {
        Value label;

        return optIdentifier(pn->pn_atom, NULL, &label) &&
               (PN_TYPE(pn) == TOK_BREAK
                ? builder.breakStatement(label, &pn->pn_pos, dst)
                : builder.continueStatement(label, &pn->pn_pos, dst));
      }

      case TOK_COLON:
      {
        Value label, stmt;

        return identifier(pn->pn_atom, NULL, &label) &&
               statement(pn->pn_expr, &stmt) &&
               builder.labeledStatement(label, stmt, &pn->pn_pos, dst);
      }

      case TOK_THROW:
      case TOK_RETURN:
      {
        Value arg;

        return optExpression(pn->pn_kid, &arg) &&
               (PN_TYPE(pn) == TOK_THROW
                ? builder.throwStatement(arg, &pn->pn_pos, dst)
                : builder.returnStatement(arg, &pn->pn_pos, dst));
      }

      case TOK_DEBUGGER:
        return builder.debuggerStatement(&pn->pn_pos, dst);

#if JS_HAS_XML_SUPPORT
      case TOK_DEFAULT:
      {
        LOCAL_ASSERT(pn->pn_arity == PN_UNARY);

        Value ns;

        return expression(pn->pn_kid, &ns) &&
               builder.xmlDefaultNamespace(ns, &pn->pn_pos, dst);
      }
#endif

      default:
        LOCAL_NOT_REACHED("unexpected statement type");
    }
}

bool
ASTSerializer::leftAssociate(JSParseNode *pn, Value *dst)
{
    JS_ASSERT(pn->pn_arity == PN_LIST);
    JS_ASSERT(pn->pn_count >= 1);

    TokenKind tk = PN_TYPE(pn);
    bool lor = tk == TOK_OR;
    bool logop = lor || (tk == TOK_AND);

    JSParseNode *head = pn->pn_head;
    Value left;
    if (!expression(head, &left))
        return false;
    for (JSParseNode *next = head->pn_next; next; next = next->pn_next) {
        Value right;
        if (!expression(next, &right))
            return false;

        TokenPos subpos = { pn->pn_pos.begin, next->pn_pos.end };

        if (logop) {
            if (!builder.logicalExpression(lor, left, right, &subpos, &left))
                return false;
        } else {
            BinaryOperator op = binop(PN_TYPE(pn), PN_OP(pn));
            LOCAL_ASSERT(op > BINOP_ERR && op < BINOP_LIMIT);

            if (!builder.binaryExpression(op, left, right, &subpos, &left))
                return false;
        }
    }

    *dst = left;
    return true;
}

bool
ASTSerializer::comprehensionBlock(JSParseNode *pn, Value *dst)
{
    LOCAL_ASSERT(pn->pn_arity == PN_BINARY);

    JSParseNode *in = pn->pn_left;

    LOCAL_ASSERT(in && PN_TYPE(in) == TOK_IN);

    bool isForEach = pn->pn_iflags & JSITER_FOREACH;

    Value patt, src;
    return pattern(in->pn_left, NULL, &patt) &&
           expression(in->pn_right, &src) &&
           builder.comprehensionBlock(patt, src, isForEach, &in->pn_pos, dst);
}

bool
ASTSerializer::comprehension(JSParseNode *pn, Value *dst)
{
    LOCAL_ASSERT(PN_TYPE(pn) == TOK_FOR);

    NodeVector blocks(cx);

    JSParseNode *next = pn;
    while (PN_TYPE(next) == TOK_FOR) {
        Value block;
        if (!comprehensionBlock(next, &block) || !blocks.append(block))
            return false;
        next = next->pn_right;
    }

    Value filter = MagicValue(JS_SERIALIZE_NO_NODE);

    if (PN_TYPE(next) == TOK_IF) {
        if (!optExpression(next->pn_kid1, &filter))
            return false;
        next = next->pn_kid2;
    } else if (PN_TYPE(next) == TOK_LC && next->pn_count == 0) {
        /* js_FoldConstants optimized away the push. */
        NodeVector empty(cx);
        return builder.arrayExpression(empty, &pn->pn_pos, dst);
    }

    LOCAL_ASSERT(PN_TYPE(next) == TOK_ARRAYPUSH);

    Value body;

    return expression(next->pn_kid, &body) &&
           builder.comprehensionExpression(body, blocks, filter, &pn->pn_pos, dst);
}

bool
ASTSerializer::generatorExpression(JSParseNode *pn, Value *dst)
{
    LOCAL_ASSERT(PN_TYPE(pn) == TOK_FOR);

    NodeVector blocks(cx);

    JSParseNode *next = pn;
    while (PN_TYPE(next) == TOK_FOR) {
        Value block;
        if (!comprehensionBlock(next, &block) || !blocks.append(block))
            return false;
        next = next->pn_right;
    }

    Value filter = MagicValue(JS_SERIALIZE_NO_NODE);

    if (PN_TYPE(next) == TOK_IF) {
        if (!optExpression(next->pn_kid1, &filter))
            return false;
        next = next->pn_kid2;
    }

    LOCAL_ASSERT(PN_TYPE(next) == TOK_SEMI &&
                 PN_TYPE(next->pn_kid) == TOK_YIELD &&
                 next->pn_kid->pn_kid);

    Value body;

    return expression(next->pn_kid->pn_kid, &body) &&
           builder.generatorExpression(body, blocks, filter, &pn->pn_pos, dst);
}

bool
ASTSerializer::expression(JSParseNode *pn, Value *dst)
{
    JS_CHECK_RECURSION(cx, return false);
    switch (PN_TYPE(pn)) {
      case TOK_FUNCTION:
        return function(pn, AST_FUNC_EXPR, dst);

      case TOK_COMMA:
      {
        NodeVector exprs(cx);
        return expressions(pn, exprs) &&
               builder.sequenceExpression(exprs, &pn->pn_pos, dst);
      }

      case TOK_HOOK:
      {
        Value test, cons, alt;

        return expression(pn->pn_kid1, &test) &&
               expression(pn->pn_kid2, &cons) &&
               expression(pn->pn_kid3, &alt) &&
               builder.conditionalExpression(test, cons, alt, &pn->pn_pos, dst);
      }

      case TOK_OR:
      case TOK_AND:
      {
        if (pn->pn_arity == PN_BINARY) {
            Value left, right;
            return expression(pn->pn_left, &left) &&
                   expression(pn->pn_right, &right) &&
                   builder.logicalExpression(PN_TYPE(pn) == TOK_OR, left, right, &pn->pn_pos, dst);
        }
        return leftAssociate(pn, dst);
      }

      case TOK_INC:
      case TOK_DEC:
      {
        bool incr = PN_TYPE(pn) == TOK_INC;
        bool prefix = PN_OP(pn) >= JSOP_INCNAME && PN_OP(pn) <= JSOP_DECELEM;

        Value expr;
        return expression(pn->pn_kid, &expr) &&
               builder.updateExpression(expr, incr, prefix, &pn->pn_pos, dst);
      }

      case TOK_ASSIGN:
      {
        AssignmentOperator op = aop(PN_OP(pn));
        LOCAL_ASSERT(op > AOP_ERR && op < AOP_LIMIT);

        Value lhs, rhs;
        return pattern(pn->pn_left, NULL, &lhs) &&
               expression(pn->pn_right, &rhs) &&
               builder.assignmentExpression(op, lhs, rhs, &pn->pn_pos, dst);
      }

      case TOK_EQOP:
      case TOK_RELOP:
      case TOK_SHOP:
      case TOK_PLUS:
      case TOK_MINUS:
      case TOK_STAR:
      case TOK_DIVOP:
      case TOK_BITOR:
      case TOK_BITXOR:
      case TOK_BITAND:
      case TOK_IN:
      case TOK_INSTANCEOF:
      case TOK_DBLDOT:
        if (pn->pn_arity == PN_BINARY) {
            BinaryOperator op = binop(PN_TYPE(pn), PN_OP(pn));
            LOCAL_ASSERT(op > BINOP_ERR && op < BINOP_LIMIT);

            Value left, right;
            return expression(pn->pn_left, &left) &&
                   expression(pn->pn_right, &right) &&
                   builder.binaryExpression(op, left, right, &pn->pn_pos, dst);
        }
        return leftAssociate(pn, dst);

      case TOK_DELETE:
      case TOK_UNARYOP:
#if JS_HAS_XML_SUPPORT
        if (PN_OP(pn) == JSOP_XMLNAME ||
            PN_OP(pn) == JSOP_SETXMLNAME ||
            PN_OP(pn) == JSOP_BINDXMLNAME)
            return expression(pn->pn_kid, dst);
#endif

      {
        UnaryOperator op = unop(PN_TYPE(pn), PN_OP(pn));
        LOCAL_ASSERT(op > UNOP_ERR && op < UNOP_LIMIT);

        Value expr;
        return expression(pn->pn_kid, &expr) &&
               builder.unaryExpression(op, expr, &pn->pn_pos, dst);
      }

      case TOK_NEW:
      case TOK_LP:
      {
#ifdef JS_HAS_GENERATOR_EXPRS
        if (pn->isGeneratorExpr())
            return generatorExpression(pn->generatorExpr(), dst);
#endif

        JSParseNode *next = pn->pn_head;

        Value callee;
        if (!expression(next, &callee))
            return false;

        NodeVector args(cx);
        if (!args.reserve(pn->pn_count - 1))
            return false;

        for (next = next->pn_next; next; next = next->pn_next) {
            Value arg;
            if (!expression(next, &arg))
                return false;
            args.infallibleAppend(arg);
        }

        return PN_TYPE(pn) == TOK_NEW
               ? builder.newExpression(callee, args, &pn->pn_pos, dst)
               : builder.callExpression(callee, args, &pn->pn_pos, dst);
      }

      case TOK_DOT:
      {
        Value expr, id;
        return expression(pn->pn_expr, &expr) &&
               identifier(pn->pn_atom, NULL, &id) &&
               builder.memberExpression(false, expr, id, &pn->pn_pos, dst);
      }

      case TOK_LB:
      {
        Value left, right;
        bool computed = true;
#ifdef JS_HAS_XML_SUPPORT
        computed = (PN_TYPE(pn->pn_right) != TOK_DBLCOLON &&
                    PN_TYPE(pn->pn_right) != TOK_ANYNAME &&
                    PN_TYPE(pn->pn_right) != TOK_AT);
#endif
        return expression(pn->pn_left, &left) &&
               expression(pn->pn_right, &right) &&
               builder.memberExpression(computed, left, right, &pn->pn_pos, dst);
      }

      case TOK_RB:
      {
        NodeVector elts(cx);
        if (!elts.reserve(pn->pn_count))
            return false;

        for (JSParseNode *next = pn->pn_head; next; next = next->pn_next) {
            if (PN_TYPE(next) == TOK_COMMA) {
                elts.infallibleAppend(MagicValue(JS_SERIALIZE_NO_NODE));
            } else {
                Value expr;
                if (!expression(next, &expr))
                    return false;
                elts.infallibleAppend(expr);
            }
        }

        return builder.arrayExpression(elts, &pn->pn_pos, dst);
      }

      case TOK_RC:
      {
        NodeVector elts(cx);
        if (!elts.reserve(pn->pn_count))
            return false;

        for (JSParseNode *next = pn->pn_head; next; next = next->pn_next) {
            Value prop;
            if (!property(next, &prop))
                return false;
            elts.infallibleAppend(prop);
        }

        return builder.objectExpression(elts, &pn->pn_pos, dst);
      }

      case TOK_NAME:
        return identifier(pn, dst);

      case TOK_STRING:
      case TOK_REGEXP:
      case TOK_NUMBER:
      case TOK_PRIMARY:
        return PN_OP(pn) == JSOP_THIS ? builder.thisExpression(&pn->pn_pos, dst) : literal(pn, dst);

      case TOK_YIELD:
      {
        Value arg;
        return optExpression(pn->pn_kid, &arg) &&
               builder.yieldExpression(arg, &pn->pn_pos, dst);
      }

      case TOK_DEFSHARP:
      {
        Value expr;
        return expression(pn->pn_kid, &expr) &&
               builder.graphExpression(pn->pn_num, expr, &pn->pn_pos, dst);
      }

      case TOK_USESHARP:
        return builder.graphIndexExpression(pn->pn_num, &pn->pn_pos, dst);

      case TOK_ARRAYCOMP:
        /* NB: it's no longer the case that pn_count could be 2. */
        LOCAL_ASSERT(pn->pn_count == 1);
        LOCAL_ASSERT(PN_TYPE(pn->pn_head) == TOK_LEXICALSCOPE);

        return comprehension(pn->pn_head->pn_expr, dst);

      case TOK_LEXICALSCOPE:
      {
        pn = pn->pn_expr;

        NodeVector dtors(cx);
        Value expr;

        return letHead(pn->pn_left, dtors) &&
               expression(pn->pn_right, &expr) &&
               builder.letExpression(dtors, expr, &pn->pn_pos, dst);
      }

#ifdef JS_HAS_XML_SUPPORT
      case TOK_ANYNAME:
        return builder.xmlAnyName(&pn->pn_pos, dst);

      case TOK_DBLCOLON:
      {
        Value right;

        LOCAL_ASSERT(pn->pn_arity == PN_NAME || pn->pn_arity == PN_BINARY);

        JSParseNode *pnleft;
        bool computed;

        if (pn->pn_arity == PN_BINARY) {
            computed = true;
            pnleft = pn->pn_left;
            if (!expression(pn->pn_right, &right))
                return false;
        } else {
            JS_ASSERT(pn->pn_arity == PN_NAME);
            computed = false;
            pnleft = pn->pn_expr;
            if (!identifier(pn->pn_atom, NULL, &right))
                return false;
        }

        if (PN_TYPE(pnleft) == TOK_FUNCTION)
            return builder.xmlFunctionQualifiedIdentifier(right, computed, &pn->pn_pos, dst);

        Value left;
        return expression(pnleft, &left) &&
               builder.xmlQualifiedIdentifier(left, right, computed, &pn->pn_pos, dst);
      }

      case TOK_AT:
      {
        Value expr;
        JSParseNode *kid = pn->pn_kid;
        bool computed = ((PN_TYPE(kid) != TOK_NAME || PN_OP(kid) != JSOP_QNAMEPART) &&
                         PN_TYPE(kid) != TOK_DBLCOLON &&
                         PN_TYPE(kid) != TOK_ANYNAME);
        return expression(kid, &expr) &&
            builder.xmlAttributeSelector(expr, computed, &pn->pn_pos, dst);
      }

      case TOK_FILTER:
      {
        Value left, right;
        return expression(pn->pn_left, &left) &&
               expression(pn->pn_right, &right) &&
               builder.xmlFilterExpression(left, right, &pn->pn_pos, dst);
      }

      default:
        return xml(pn, dst);

#else
      default:
        LOCAL_NOT_REACHED("unexpected expression type");
#endif
    }
}

bool
ASTSerializer::xml(JSParseNode *pn, Value *dst)
{
    JS_CHECK_RECURSION(cx, return false);
    switch (PN_TYPE(pn)) {
#ifdef JS_HAS_XML_SUPPORT
      case TOK_LC:
      {
        Value expr;
        return expression(pn->pn_kid, &expr) &&
               builder.xmlEscapeExpression(expr, &pn->pn_pos, dst);
      }

      case TOK_XMLELEM:
      {
        NodeVector elts(cx);
        if (!xmls(pn, elts))
            return false;
        return builder.xmlElement(elts, &pn->pn_pos, dst);
      }

      case TOK_XMLLIST:
      {
        NodeVector elts(cx);
        if (!xmls(pn, elts))
            return false;
        return builder.xmlList(elts, &pn->pn_pos, dst);
      }

      case TOK_XMLSTAGO:
      {
        NodeVector elts(cx);
        if (!xmls(pn, elts))
            return false;
        return builder.xmlStartTag(elts, &pn->pn_pos, dst);
      }

      case TOK_XMLETAGO:
      {
        NodeVector elts(cx);
        if (!xmls(pn, elts))
            return false;
        return builder.xmlEndTag(elts, &pn->pn_pos, dst);
      }

      case TOK_XMLPTAGC:
      {
        NodeVector elts(cx);
        if (!xmls(pn, elts))
            return false;
        return builder.xmlPointTag(elts, &pn->pn_pos, dst);
      }

      case TOK_XMLTEXT:
      case TOK_XMLSPACE:
        return builder.xmlText(atomContents(pn->pn_atom), &pn->pn_pos, dst);

      case TOK_XMLNAME:
        if (pn->pn_arity == PN_NULLARY)
            return builder.xmlName(atomContents(pn->pn_atom), &pn->pn_pos, dst);

        LOCAL_ASSERT(pn->pn_arity == PN_LIST);

        {
            NodeVector elts(cx);
            return xmls(pn, elts) &&
                   builder.xmlName(elts, &pn->pn_pos, dst);
        }

      case TOK_XMLATTR:
        return builder.xmlAttribute(atomContents(pn->pn_atom), &pn->pn_pos, dst);

      case TOK_XMLCDATA:
        return builder.xmlCdata(atomContents(pn->pn_atom), &pn->pn_pos, dst);

      case TOK_XMLCOMMENT:
        return builder.xmlComment(atomContents(pn->pn_atom), &pn->pn_pos, dst);

      case TOK_XMLPI:
        if (!pn->pn_atom2)
            return builder.xmlPI(atomContents(pn->pn_atom), &pn->pn_pos, dst);
        else
            return builder.xmlPI(atomContents(pn->pn_atom),
                                 atomContents(pn->pn_atom2),
                                 &pn->pn_pos,
                                 dst);
#endif

      default:
        LOCAL_NOT_REACHED("unexpected XML node type");
    }
}

bool
ASTSerializer::propertyName(JSParseNode *pn, Value *dst)
{
    if (PN_TYPE(pn) == TOK_NAME)
        return identifier(pn, dst);

    LOCAL_ASSERT(PN_TYPE(pn) == TOK_STRING || PN_TYPE(pn) == TOK_NUMBER);

    return literal(pn, dst);
}

bool
ASTSerializer::property(JSParseNode *pn, Value *dst)
{
    PropKind kind;
    switch (PN_OP(pn)) {
      case JSOP_INITPROP:
        kind = PROP_INIT;
        break;

      case JSOP_GETTER:
        kind = PROP_GETTER;
        break;

      case JSOP_SETTER:
        kind = PROP_SETTER;
        break;

      default:
        LOCAL_NOT_REACHED("unexpected object-literal property");
    }

    Value key, val;
    return propertyName(pn->pn_left, &key) &&
           expression(pn->pn_right, &val) &&
           builder.propertyInitializer(key, val, kind, &pn->pn_pos, dst);
}

bool
ASTSerializer::literal(JSParseNode *pn, Value *dst)
{
    Value val;
    switch (PN_TYPE(pn)) {
      case TOK_STRING:
        val.setString(pn->pn_atom);
        break;

      case TOK_REGEXP:
      {
        JSObject *re1 = pn->pn_objbox ? pn->pn_objbox->object : NULL;
        LOCAL_ASSERT(re1 && re1->isRegExp());

        JSObject *proto;
        if (!js_GetClassPrototype(cx, &cx->fp()->scopeChain(), JSProto_RegExp, &proto))
            return false;

        JSObject *re2 = js_CloneRegExpObject(cx, re1, proto);
        if (!re2)
            return false;

        val.setObject(*re2);
        break;
      }

      case TOK_NUMBER:
        val.setNumber(pn->pn_dval);
        break;

      case TOK_PRIMARY:
        if (PN_OP(pn) == JSOP_NULL)
            val.setNull();
        else
            val.setBoolean(PN_OP(pn) == JSOP_TRUE);
        break;

      default:
        LOCAL_NOT_REACHED("unexpected literal type");
    }

    return builder.literal(val, &pn->pn_pos, dst);
}

bool
ASTSerializer::arrayPattern(JSParseNode *pn, VarDeclKind *pkind, Value *dst)
{
    JS_ASSERT(PN_TYPE(pn) == TOK_RB);

    NodeVector elts(cx);
    if (!elts.reserve(pn->pn_count))
        return false;

    for (JSParseNode *next = pn->pn_head; next; next = next->pn_next) {
        if (PN_TYPE(next) == TOK_COMMA) {
            elts.infallibleAppend(MagicValue(JS_SERIALIZE_NO_NODE));
        } else {
            Value patt;
            if (!pattern(next, pkind, &patt))
                return false;
            elts.infallibleAppend(patt);
        }
    }

    return builder.arrayPattern(elts, &pn->pn_pos, dst);
}

bool
ASTSerializer::objectPattern(JSParseNode *pn, VarDeclKind *pkind, Value *dst)
{
    JS_ASSERT(PN_TYPE(pn) == TOK_RC);

    NodeVector elts(cx);
    if (!elts.reserve(pn->pn_count))
        return false;

    for (JSParseNode *next = pn->pn_head; next; next = next->pn_next) {
        LOCAL_ASSERT(PN_OP(next) == JSOP_INITPROP);

        Value key, patt, prop;
        if (!propertyName(next->pn_left, &key) ||
            !pattern(next->pn_right, pkind, &patt) ||
            !builder.propertyPattern(key, patt, &next->pn_pos, &prop)) {
            return false;
        }

        elts.infallibleAppend(prop);
    }

    return builder.objectPattern(elts, &pn->pn_pos, dst);
}

bool
ASTSerializer::pattern(JSParseNode *pn, VarDeclKind *pkind, Value *dst)
{
    JS_CHECK_RECURSION(cx, return false);
    switch (PN_TYPE(pn)) {
      case TOK_RC:
        return objectPattern(pn, pkind, dst);

      case TOK_RB:
        return arrayPattern(pn, pkind, dst);

      case TOK_NAME:
        if (pkind && (pn->pn_dflags & PND_CONST))
            *pkind = VARDECL_CONST;
        /* FALL THROUGH */

      default:
        return expression(pn, dst);
    }
}

bool
ASTSerializer::identifier(JSAtom *atom, TokenPos *pos, Value *dst)
{
    return builder.identifier(atomContents(atom), pos, dst);
}

bool
ASTSerializer::identifier(JSParseNode *pn, Value *dst)
{
    LOCAL_ASSERT(pn->pn_arity == PN_NAME || pn->pn_arity == PN_NULLARY);
    LOCAL_ASSERT(pn->pn_atom);

    return identifier(pn->pn_atom, &pn->pn_pos, dst);
}

bool
ASTSerializer::function(JSParseNode *pn, ASTType type, Value *dst)
{
    JSFunction *func = (JSFunction *)pn->pn_funbox->object;

    bool isGenerator =
#ifdef JS_HAS_GENERATORS
        pn->pn_funbox->tcflags & TCF_FUN_IS_GENERATOR;
#else
        false;
#endif

    bool isExpression =
#ifdef JS_HAS_EXPR_CLOSURES
        func->flags & JSFUN_EXPR_CLOSURE;
#else
        false;
#endif

    Value id;
    if (!optIdentifier(func->atom, NULL, &id))
        return false;

    NodeVector args(cx);

    JSParseNode *argsAndBody = (PN_TYPE(pn->pn_body) == TOK_UPVARS)
                               ? pn->pn_body->pn_tree
                               : pn->pn_body;

    Value body;
    return functionArgsAndBody(argsAndBody, args, &body) &&
           builder.function(type, &pn->pn_pos, id, args, body, isGenerator, isExpression, dst);
}

bool
ASTSerializer::functionArgsAndBody(JSParseNode *pn, NodeVector &args, Value *body)
{
    JSParseNode *pnargs;
    JSParseNode *pnbody;

    /* Extract the args and body separately. */
    if (PN_TYPE(pn) == TOK_ARGSBODY) {
        pnargs = pn;
        pnbody = pn->last();
    } else {
        pnargs = NULL;
        pnbody = pn;
    }

    JSParseNode *pndestruct;

    /* Extract the destructuring assignments. */
    if (pnbody->pn_arity == PN_LIST && (pnbody->pn_xflags & PNX_DESTRUCT)) {
        JSParseNode *head = pnbody->pn_head;
        LOCAL_ASSERT(head && PN_TYPE(head) == TOK_SEMI);

        pndestruct = head->pn_kid;
        LOCAL_ASSERT(pndestruct && PN_TYPE(pndestruct) == TOK_VAR);
    } else {
        pndestruct = NULL;
    }

    /* Serialize the arguments and body. */
    switch (PN_TYPE(pnbody)) {
      case TOK_RETURN: /* expression closure, no destructured args */
        return functionArgs(pn, pnargs, NULL, pnbody, args) &&
               expression(pnbody->pn_kid, body);

      case TOK_SEQ:    /* expression closure with destructured args */
      {
        JSParseNode *pnstart = pnbody->pn_head->pn_next;
        LOCAL_ASSERT(pnstart && PN_TYPE(pnstart) == TOK_RETURN);

        return functionArgs(pn, pnargs, pndestruct, pnbody, args) &&
               expression(pnstart->pn_kid, body);
      }

      case TOK_LC:     /* statement closure */
      {
        JSParseNode *pnstart = (pnbody->pn_xflags & PNX_DESTRUCT)
                               ? pnbody->pn_head->pn_next
                               : pnbody->pn_head;

        return functionArgs(pn, pnargs, pndestruct, pnbody, args) &&
               functionBody(pnstart, &pnbody->pn_pos, body);
      }

      default:
        LOCAL_NOT_REACHED("unexpected function contents");
    }
}

bool
ASTSerializer::functionArgs(JSParseNode *pn, JSParseNode *pnargs, JSParseNode *pndestruct,
                            JSParseNode *pnbody, NodeVector &args)
{
    uint32 i = 0;
    JSParseNode *arg = pnargs ? pnargs->pn_head : NULL;
    JSParseNode *destruct = pndestruct ? pndestruct->pn_head : NULL;
    Value node;

    /*
     * Arguments are found in potentially two different places: 1) the
     * argsbody sequence (which ends with the body node), or 2) a
     * destructuring initialization at the beginning of the body. Loop
     * |arg| through the argsbody and |destruct| through the initial
     * destructuring assignments, stopping only when we've exhausted
     * both.
     */
    while ((arg && arg != pnbody) || destruct) {
        if (destruct && destruct->pn_right->frameSlot() == i) {
            if (!pattern(destruct->pn_left, NULL, &node) || !args.append(node))
                return false;
            destruct = destruct->pn_next;
        } else if (arg && arg != pnbody) {
            /*
             * We don't check that arg->frameSlot() == i since we
             * can't call that method if the arg def has been turned
             * into a use, e.g.:
             *
             *     function(a) { function a() { } }
             *
             * There's no other way to ask a non-destructuring arg its
             * index in the formals list, so we rely on the ability to
             * ask destructuring args their index above.
             */
            if (!identifier(arg, &node) || !args.append(node))
                return false;
            arg = arg->pn_next;
        } else {
            LOCAL_NOT_REACHED("missing function argument");
        }
        ++i;
    }

    return true;
}

bool
ASTSerializer::functionBody(JSParseNode *pn, TokenPos *pos, Value *dst)
{
    NodeVector elts(cx);

    /* We aren't sure how many elements there are up front, so we'll check each append. */
    for (JSParseNode *next = pn; next; next = next->pn_next) {
        Value child;
        if (!sourceElement(next, &child) || !elts.append(child))
            return false;
    }

    return builder.blockStatement(elts, pos, dst);
}

} /* namespace js */

static JSBool
reflect_parse(JSContext *cx, uint32 argc, jsval *vp)
{
    if (argc < 1) {
        JS_ReportErrorNumber(cx, js_GetErrorMessage, NULL, JSMSG_MORE_ARGS_NEEDED,
                             "Reflect.parse", "0", "s");
        return JS_FALSE;
    }

    JSString *src = js_ValueToString(cx, Valueify(JS_ARGV(cx, vp)[0]));
    if (!src)
        return JS_FALSE;

    char *filename = NULL;
    AutoReleaseNullablePtr filenamep(cx, filename);
    uint32 lineno = 1;
    bool loc = true;

    JSObject *builder = NULL;

    Value arg = argc > 1 ? Valueify(JS_ARGV(cx, vp)[1]) : UndefinedValue();

    if (!arg.isNullOrUndefined()) {
        if (!arg.isObject()) {
            js_ReportValueErrorFlags(cx, JSREPORT_ERROR, JSMSG_UNEXPECTED_TYPE,
                                     JSDVG_SEARCH_STACK, arg, NULL, "not an object", NULL);
            return JS_FALSE;
        }

        JSObject *config = &arg.toObject();

        Value prop;

        /* config.loc */
        if (!GetPropertyDefault(cx, config, ATOM_TO_JSID(cx->runtime->atomState.locAtom),
                                BooleanValue(true), &prop)) {
            return JS_FALSE;
        }

        loc = js_ValueToBoolean(prop);

        if (loc) {
            /* config.source */
            if (!GetPropertyDefault(cx, config, ATOM_TO_JSID(cx->runtime->atomState.sourceAtom),
                                    NullValue(), &prop)) {
                return JS_FALSE;
            }

            if (!prop.isNullOrUndefined()) {
                JSString *str = js_ValueToString(cx, prop);
                if (!str)
                    return JS_FALSE;

                size_t length = str->length();
                const jschar *chars = str->getChars(cx);
                if (!chars)
                    return JS_FALSE;

                filename = DeflateString(cx, chars, length);
                if (!filename)
                    return JS_FALSE;
                filenamep.reset(filename);
            }

            /* config.line */
            if (!GetPropertyDefault(cx, config, ATOM_TO_JSID(cx->runtime->atomState.lineAtom),
                                    Int32Value(1), &prop) ||
                !ValueToECMAUint32(cx, prop, &lineno)) {
                return JS_FALSE;
            }
        }

        /* config.builder */
        if (!GetPropertyDefault(cx, config, ATOM_TO_JSID(cx->runtime->atomState.builderAtom),
                                NullValue(), &prop)) {
            return JS_FALSE;
        }

        if (!prop.isNullOrUndefined()) {
            if (!prop.isObject()) {
                js_ReportValueErrorFlags(cx, JSREPORT_ERROR, JSMSG_UNEXPECTED_TYPE,
                                         JSDVG_SEARCH_STACK, prop, NULL, "not an object", NULL);
                return JS_FALSE;
            }
            builder = &prop.toObject();
        }
    }

    /* Extract the builder methods first to report errors before parsing. */
    ASTSerializer serialize(cx, loc, filename, lineno);
    if (!serialize.init(builder))
        return JS_FALSE;

    size_t length = src->length();
    const jschar *chars = src->getChars(cx);
    if (!chars)
        return JS_FALSE;

    Parser parser(cx, NULL, NULL, false);

    if (!parser.init(chars, length, filename, lineno, cx->findVersion()))
        return JS_FALSE;

    JSParseNode *pn = parser.parse(NULL);
    if (!pn)
        return JS_FALSE;

    Value val;
    if (!serialize.program(pn, &val)) {
        JS_SET_RVAL(cx, vp, JSVAL_NULL);
        return JS_FALSE;
    }

    JS_SET_RVAL(cx, vp, Jsvalify(val));
    return JS_TRUE;
}

static JSFunctionSpec static_methods[] = {
    JS_FN("parse", reflect_parse, 1, 0),
    JS_FS_END
};


JS_BEGIN_EXTERN_C

JS_PUBLIC_API(JSObject *)
JS_InitReflect(JSContext *cx, JSObject *obj)
{
    JSObject *Reflect = NewNonFunction<WithProto::Class>(cx, &js_ObjectClass, NULL, obj);
    if (!Reflect)
        return NULL;

<<<<<<< HEAD
    types::TypeObject *type = cx->compartment->types.newTypeObject(cx, NULL,
                                                                   js_ReflectClass.name, "",
                                                                   JSProto_Object,
                                                                   Reflect->getProto());
    if (!type || !Reflect->setTypeAndUniqueShape(cx, type))
        return NULL;

    if (!JS_DefineProperty(cx, obj, js_Reflect_str, OBJECT_TO_JSVAL(Reflect),
=======
    if (!JS_DefineProperty(cx, obj, "Reflect", OBJECT_TO_JSVAL(Reflect),
>>>>>>> eb505d30
                           JS_PropertyStub, JS_StrictPropertyStub, 0)) {
        return NULL;
    }

    if (!JS_DefineFunctions(cx, Reflect, static_methods))
        return NULL;

    return Reflect;
}

JS_END_EXTERN_C<|MERGE_RESOLUTION|>--- conflicted
+++ resolved
@@ -3272,18 +3272,14 @@
     if (!Reflect)
         return NULL;
 
-<<<<<<< HEAD
     types::TypeObject *type = cx->compartment->types.newTypeObject(cx, NULL,
-                                                                   js_ReflectClass.name, "",
+                                                                   "Reflect", "",
                                                                    JSProto_Object,
                                                                    Reflect->getProto());
     if (!type || !Reflect->setTypeAndUniqueShape(cx, type))
         return NULL;
 
-    if (!JS_DefineProperty(cx, obj, js_Reflect_str, OBJECT_TO_JSVAL(Reflect),
-=======
     if (!JS_DefineProperty(cx, obj, "Reflect", OBJECT_TO_JSVAL(Reflect),
->>>>>>> eb505d30
                            JS_PropertyStub, JS_StrictPropertyStub, 0)) {
         return NULL;
     }
