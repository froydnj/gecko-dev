--- conflicted
+++ resolved
@@ -597,24 +597,6 @@
     StackFrame *fp = cx->fp();
     JSScript *script = fp->script();
 
-<<<<<<< HEAD
-    if (cx->typeInferenceEnabled() || !fp->jit()) {
-        /*
-         * Fall back to EnterMethodJIT and finish the frame in the interpreter.
-         * With type inference enabled, we may wipe out all JIT code on the
-         * stack without patching ncode values to jump to the interpreter, and
-         * thus can only enter JIT code via EnterMethodJIT (which overwrites
-         * its entry frame's ncode). See ClearAllFrames.
-         */
-        cx->compartment->jaegerCompartment()->setLastUnfinished(Jaeger_Unfinished);
-
-        if (!script->ensureRanAnalysis(cx, NULL)) {
-            js_ReportOutOfMemory(cx);
-            return NULL;
-        }
-
-        analyze::AutoEnterAnalysis enter(cx);
-=======
     /*
      * Fall back to EnterMethodJIT and finish the frame in the interpreter.
      * With type inference enabled, we may wipe out all JIT code on the
@@ -623,9 +605,8 @@
      * its entry frame's ncode). See ClearAllFrames.
      */
     cx->compartment->jaegerCompartment()->setLastUnfinished(Jaeger_Unfinished);
->>>>>>> a797021a
-
-    if (!script->ensureRanAnalysis(cx)) {
+
+    if (!script->ensureRanAnalysis(cx, NULL)) {
         js_ReportOutOfMemory(cx);
         return NULL;
     }
