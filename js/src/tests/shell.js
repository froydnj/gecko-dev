/* -*- Mode: C++; tab-width: 8; indent-tabs-mode: nil; c-basic-offset: 2 -*-
 *
 * This Source Code Form is subject to the terms of the Mozilla Public
 * License, v. 2.0. If a copy of the MPL was not distributed with this
 * file, You can obtain one at http://mozilla.org/MPL/2.0/. */

// Explicitly set the default version.
// See https://bugzilla.mozilla.org/show_bug.cgi?id=522760#c11
if (typeof version != 'undefined')
{
  version(0);
}

var STATUS = "STATUS: ";
var VERBOSE = false;
var SECT_PREFIX = 'Section ';
var SECT_SUFFIX = ' of test - ';
var callStack = new Array();

var gDelayTestDriverEnd = false;

var gTestcases = new Array();
var gTc = gTestcases.length;
var BUGNUMBER = '';
var summary = '';
var description = '';
var expected = '';
var actual = '';
var msg = '';

var SECTION = "";
var VERSION = "";
var BUGNUMBER = "";

/*
 * constant strings
 */
var GLOBAL = this + '';
var PASSED = " PASSED! ";
var FAILED = " FAILED! ";

var DEBUG = false;

var DESCRIPTION;
var EXPECTED;

/*
 * wrapper for test case constructor that doesn't require the SECTION
 * argument.
 */

function AddTestCase( description, expect, actual ) {
  new TestCase( SECTION, description, expect, actual );
}

/*
 * Set up test environment.
 *
 */
function startTest() {
  // print out bugnumber

  if ( BUGNUMBER ) {
    print ("BUGNUMBER: " + BUGNUMBER );
  }
}

function TestCase(n, d, e, a)
{
  this.name = n;
  this.description = d;
  this.expect = e;
  this.actual = a;
  this.passed = getTestCaseResult(e, a);
  this.reason = '';
  this.bugnumber = typeof(BUGNUMER) != 'undefined' ? BUGNUMBER : '';
  this.type = (typeof window == 'undefined' ? 'shell' : 'browser');
  gTestcases[gTc++] = this;
}

gFailureExpected = false;

TestCase.prototype.dump = function () {
  // let reftest handle error reporting, otherwise
  // output a summary line.
  if (typeof document != "object" ||
      !document.location.href.match(/jsreftest.html/))
  {
    dump('\njstest: ' + this.path + ' ' +
         'bug: '         + this.bugnumber + ' ' +
         'result: '      + (this.passed ? 'PASSED':'FAILED') + ' ' +
         'type: '        + this.type + ' ' +
         'description: ' + toPrinted(this.description) + ' ' +
//       'expected: '    + toPrinted(this.expect) + ' ' +
//       'actual: '      + toPrinted(this.actual) + ' ' +
         'reason: '      + toPrinted(this.reason) + '\n');
  }
};

TestCase.prototype.testPassed = (function TestCase_testPassed() { return this.passed; });
TestCase.prototype.testFailed = (function TestCase_testFailed() { return !this.passed; });
TestCase.prototype.testDescription = (function TestCase_testDescription() { return this.description + ' ' + this.reason; });

function getTestCases()
{
  return gTestcases;
}

/*
 * The test driver searches for such a phrase in the test output.
 * If such phrase exists, it will set n as the expected exit code.
 */
function expectExitCode(n)
{
  print('--- NOTE: IN THIS TESTCASE, WE EXPECT EXIT CODE ' + n + ' ---');
}

/*
 * Statuses current section of a test
 */
function inSection(x)
{
  return SECT_PREFIX + x + SECT_SUFFIX;
}

/*
 * Report a failure in the 'accepted' manner
 */
function reportFailure (msg)
{
  var lines = msg.split ("\n");
  var l;
  var funcName = currentFunc();
  var prefix = (funcName) ? "[reported from " + funcName + "] ": "";
   
  for (var i=0; i<lines.length; i++)
    print (FAILED + prefix + lines[i]);
}

/*
 * Print a non-failure message.
 */
function printStatus (msg)
{
/* js1_6 had...
   msg = String(msg);
   msg = msg.toString();
*/
  msg = msg.toString();
  var lines = msg.split ("\n");
  var l;

  for (var i=0; i<lines.length; i++)
    print (STATUS + lines[i]);
}

/*
 * Print a bugnumber message.
 */
function printBugNumber (num)
{
  BUGNUMBER = num;
  print ('BUGNUMBER: ' + num);
}

function toPrinted(value)
{
  if (typeof value == "xml") 
  {
    value = value.toXMLString();
  } 
  else 
  {
    value = String(value);
  }
  value = value.replace(/\\n/g, 'NL')
               .replace(/\n/g, 'NL')
               .replace(/\\r/g, 'CR')
               .replace(/[^\x20-\x7E]+/g, escapeString);
  return value;
}

function escapeString (str)
{
  var a, b, c, d;
  var len = str.length;
  var result = "";
  var digits = ["0", "1", "2", "3", "4", "5", "6", "7",
                "8", "9", "A", "B", "C", "D", "E", "F"];

  for (var i=0; i<len; i++)
  {
    var ch = str.charCodeAt(i);

    a = digits[ch & 0xf];
    ch >>= 4;
    b = digits[ch & 0xf];
    ch >>= 4;

    if (ch)
    {
      c = digits[ch & 0xf];
      ch >>= 4;
      d = digits[ch & 0xf];

      result += "\\u" + d + c + b + a;
    }
    else
    {
      result += "\\x" + b + a;
    }
  }

  return result;
}

/*
 * assertEq(actual, expected [, message])
 *   Throw if the two arguments are not the same.  The sameness of two values
 *   is determined as follows.  If both values are zero, they are the same iff
 *   their signs are the same.  Otherwise, if both values are NaN, they are the
 *   same.  Otherwise, they are the same if they compare equal using ===.
 * see https://bugzilla.mozilla.org/show_bug.cgi?id=480199 and
 *     https://bugzilla.mozilla.org/show_bug.cgi?id=515285
 */
if (typeof assertEq == 'undefined')
{
  var assertEq =
    function (actual, expected, message)
    {
      function SameValue(v1, v2)
      {
        if (v1 === 0 && v2 === 0)
          return 1 / v1 === 1 / v2;
        if (v1 !== v1 && v2 !== v2)
          return true;
        return v1 === v2;
      }
      if (!SameValue(actual, expected))
      {
        throw new TypeError('Assertion failed: got "' + actual + '", expected "' + expected +
                            (message ? ": " + message : ""));
      }
    };
}

/*
 * Compare expected result to actual result, if they differ (in value and/or
 * type) report a failure.  If description is provided, include it in the
 * failure report.
 */
function reportCompare (expected, actual, description) {
  var expected_t = typeof expected;
  var actual_t = typeof actual;
  var output = "";

  if (typeof description == "undefined")
  {
    description = '';
  }
  else if (VERBOSE)
  {
    printStatus ("Comparing '" + description + "'");
  }

  if (expected_t != actual_t)
  {
    output += "Type mismatch, expected type " + expected_t +
      ", actual type " + actual_t + " ";
  }
  else if (VERBOSE)
  {
    printStatus ("Expected type '" + expected_t + "' matched actual " +
                 "type '" + actual_t + "'");
  }

  if (expected != actual)
  {
    output += "Expected value '" + toPrinted(expected) +
      "', Actual value '" + toPrinted(actual) + "' ";
  }
  else if (VERBOSE)
  {
    printStatus ("Expected value '" + toPrinted(expected) +
                 "' matched actual value '" + toPrinted(actual) + "'");
  }

  var testcase = new TestCase("unknown-test-name", description, expected, actual);
  testcase.reason = output;

  // if running under reftest, let it handle result reporting.
  if (typeof document != "object" ||
      !document.location.href.match(/jsreftest.html/)) {
    if (testcase.passed)
    {
      print(PASSED + description);
    }
    else
    {
      reportFailure (description + " : " + output);
    }
  }
  return testcase.passed;
}

/*
 * Attempt to match a regular expression describing the result to
 * the actual result, if they differ (in value and/or
 * type) report a failure.  If description is provided, include it in the
 * failure report.
 */
function reportMatch (expectedRegExp, actual, description) {
  var expected_t = "string";
  var actual_t = typeof actual;
  var output = "";

  if (typeof description == "undefined")
  {
    description = '';
  }
  else if (VERBOSE)
  {
    printStatus ("Comparing '" + description + "'");
  }

  if (expected_t != actual_t)
  {
    output += "Type mismatch, expected type " + expected_t +
      ", actual type " + actual_t + " ";
  }
  else if (VERBOSE)
  {
    printStatus ("Expected type '" + expected_t + "' matched actual " +
                 "type '" + actual_t + "'");
  }

  var matches = expectedRegExp.test(actual);
  if (!matches)
  {
    output += "Expected match to '" + toPrinted(expectedRegExp) +
      "', Actual value '" + toPrinted(actual) + "' ";
  }
  else if (VERBOSE)
  {
    printStatus ("Expected match to '" + toPrinted(expectedRegExp) +
                 "' matched actual value '" + toPrinted(actual) + "'");
  }

  var testcase = new TestCase("unknown-test-name", description, true, matches);
  testcase.reason = output;

  // if running under reftest, let it handle result reporting.
  if (typeof document != "object" ||
      !document.location.href.match(/jsreftest.html/)) {
    if (testcase.passed)
    {
      print(PASSED + description);
    }
    else
    {
      reportFailure (description + " : " + output);
    }
  }
  return testcase.passed;
}

/*
 * Puts funcName at the top of the call stack.  This stack is used to show
 * a function-reported-from field when reporting failures.
 */
function enterFunc (funcName)
{
  if (!funcName.match(/\(\)$/))
    funcName += "()";

  callStack.push(funcName);
}

/*
 * Pops the top funcName off the call stack.  funcName is optional, and can be
 * used to check push-pop balance.
 */
function exitFunc (funcName)
{
  var lastFunc = callStack.pop();
   
  if (funcName)
  {
    if (!funcName.match(/\(\)$/))
      funcName += "()";

    if (lastFunc != funcName)
      reportCompare(funcName, lastFunc, "Test driver failure wrong exit function ");
  }
}

/*
 * Peeks at the top of the call stack.
 */
function currentFunc()
{
  return callStack[callStack.length - 1];
}

/*
  Calculate the "order" of a set of data points {X: [], Y: []}
  by computing successive "derivatives" of the data until
  the data is exhausted or the derivative is linear.
*/
function BigO(data)
{
  var order = 0;
  var origLength = data.X.length;

  while (data.X.length > 2)
  {
    var lr = new LinearRegression(data);
    if (lr.b > 1e-6)
    {
      // only increase the order if the slope
      // is "great" enough
      order++;
    }

    if (lr.r > 0.98 || lr.Syx < 1 || lr.b < 1e-6)
    {
      // terminate if close to a line lr.r
      // small error lr.Syx
      // small slope lr.b
      break;
    }
    data = dataDeriv(data);
  }

  if (2 == origLength - order)
  {
    order = Number.POSITIVE_INFINITY;
  }
  return order;

  function LinearRegression(data)
  {
    /*
      y = a + bx
      for data points (Xi, Yi); 0 <= i < n

      b = (n*SUM(XiYi) - SUM(Xi)*SUM(Yi))/(n*SUM(Xi*Xi) - SUM(Xi)*SUM(Xi))
      a = (SUM(Yi) - b*SUM(Xi))/n
    */
    var i;

    if (data.X.length != data.Y.length)
    {
      throw 'LinearRegression: data point length mismatch';
    }
    if (data.X.length < 3)
    {
      throw 'LinearRegression: data point length < 2';
    }
    var n = data.X.length;
    var X = data.X;
    var Y = data.Y;

    this.Xavg = 0;
    this.Yavg = 0;

    var SUM_X  = 0;
    var SUM_XY = 0;
    var SUM_XX = 0;
    var SUM_Y  = 0;
    var SUM_YY = 0;

    for (i = 0; i < n; i++)
    {
      SUM_X  += X[i];
      SUM_XY += X[i]*Y[i];
      SUM_XX += X[i]*X[i];
      SUM_Y  += Y[i];
      SUM_YY += Y[i]*Y[i];
    }

    this.b = (n * SUM_XY - SUM_X * SUM_Y)/(n * SUM_XX - SUM_X * SUM_X);
    this.a = (SUM_Y - this.b * SUM_X)/n;

    this.Xavg = SUM_X/n;
    this.Yavg = SUM_Y/n;

    var SUM_Ydiff2 = 0;
    var SUM_Xdiff2 = 0;
    var SUM_XdiffYdiff = 0;

    for (i = 0; i < n; i++)
    {
      var Ydiff = Y[i] - this.Yavg;
      var Xdiff = X[i] - this.Xavg;
       
      SUM_Ydiff2 += Ydiff * Ydiff;
      SUM_Xdiff2 += Xdiff * Xdiff;
      SUM_XdiffYdiff += Xdiff * Ydiff;
    }

    var Syx2 = (SUM_Ydiff2 - Math.pow(SUM_XdiffYdiff/SUM_Xdiff2, 2))/(n - 2);
    var r2   = Math.pow((n*SUM_XY - SUM_X * SUM_Y), 2) /
      ((n*SUM_XX - SUM_X*SUM_X)*(n*SUM_YY-SUM_Y*SUM_Y));

    this.Syx = Math.sqrt(Syx2);
    this.r = Math.sqrt(r2);

  }

  function dataDeriv(data)
  {
    if (data.X.length != data.Y.length)
    {
      throw 'length mismatch';
    }
    var length = data.X.length;

    if (length < 2)
    {
      throw 'length ' + length + ' must be >= 2';
    }
    var X = data.X;
    var Y = data.Y;

    var deriv = {X: [], Y: [] };

    for (var i = 0; i < length - 1; i++)
    {
      deriv.X[i] = (X[i] + X[i+1])/2;
      deriv.Y[i] = (Y[i+1] - Y[i])/(X[i+1] - X[i]);
    } 
    return deriv;
  }

  return 0;
}

function compareSource(expect, actual, summary)
{
  // compare source
  var expectP = expect.
    replace(/([(){},.:\[\]])/mg, ' $1 ').
    replace(/(\w+)/mg, ' $1 ').
    replace(/<(\/)? (\w+) (\/)?>/mg, '<$1$2$3>').
    replace(/\s+/mg, ' ').
    replace(/new (\w+)\s*\(\s*\)/mg, 'new $1');

  var actualP = actual.
    replace(/([(){},.:\[\]])/mg, ' $1 ').
    replace(/(\w+)/mg, ' $1 ').
    replace(/<(\/)? (\w+) (\/)?>/mg, '<$1$2$3>').
    replace(/\s+/mg, ' ').
    replace(/new (\w+)\s*\(\s*\)/mg, 'new $1');

  print('expect:\n' + expectP);
  print('actual:\n' + actualP);

  reportCompare(expectP, actualP, summary);

  // actual must be compilable if expect is?
  try
  {
    var expectCompile = 'No Error';
    var actualCompile;

    eval(expect);
    try
    {
      eval(actual);
      actualCompile = 'No Error';
    }
    catch(ex1)
    {
      actualCompile = ex1 + '';
    }
    reportCompare(expectCompile, actualCompile,
                  summary + ': compile actual');
  }
  catch(ex)
  {
  }
}

function optionsInit() {

  // record initial values to support resetting
  // options to their initial values
  options.initvalues  = {};

  // record values in a stack to support pushing
  // and popping options
  options.stackvalues = [];

  var optionNames = options().split(',');

  for (var i = 0; i < optionNames.length; i++)
  {
    var optionName = optionNames[i];
    if (optionName)
    {
      options.initvalues[optionName] = '';
    }
  }
}

function optionsClear() {
       
  // turn off current settings
  // except jit and allow_xml.
  var optionNames = options().split(',');
  for (var i = 0; i < optionNames.length; i++)
  {
    var optionName = optionNames[i];
    if (optionName &&
        optionName != "methodjit" &&
        optionName != "methodjit_always" &&
<<<<<<< HEAD
        optionName != "ion")
=======
        optionName != "allow_xml")
>>>>>>> 7f8df4e1
    {
      options(optionName);
    }
  }
}

function optionsPush()
{
  var optionsframe = {};

  options.stackvalues.push(optionsframe);

  var optionNames = options().split(',');

  for (var i = 0; i < optionNames.length; i++)
  {
    var optionName = optionNames[i];
    if (optionName)
    {
      optionsframe[optionName] = '';
    }
  }

  optionsClear();
}

function optionsPop()
{
  var optionsframe = options.stackvalues.pop();

  optionsClear();

  for (optionName in optionsframe)
  {
    options(optionName);
  }

}

function optionsReset() {

  try
  {
    optionsClear();

    // turn on initial settings
    for (var optionName in options.initvalues)
    {
      if (!options.hasOwnProperty(optionName))
        continue;
      options(optionName);
    }
  }
  catch(ex)
  {
    print('optionsReset: caught ' + ex);
  }

}

if (typeof options == 'function')
{
  optionsInit();
  optionsClear();
}

function getTestCaseResult(expected, actual)
{
  if (typeof expected != typeof actual)
    return false;
  if (typeof expected != 'number')
    // Note that many tests depend on the use of '==' here, not '==='.
    return actual == expected;

  // Distinguish NaN from other values.  Using x != x comparisons here
  // works even if tests redefine isNaN.
  if (actual != actual)
    return expected != expected;
  if (expected != expected)
    return false;

  // Tolerate a certain degree of error.
  if (actual != expected)
    return Math.abs(actual - expected) <= 1E-10;

  // Here would be a good place to distinguish 0 and -0, if we wanted
  // to.  However, doing so would introduce a number of failures in
  // areas where they don't seem important.  For example, the WeekDay
  // function in ECMA-262 returns -0 for Sundays before the epoch, but
  // the Date functions in SpiderMonkey specified in terms of WeekDay
  // often don't.  This seems unimportant.
  return true;
}

if (typeof dump == 'undefined')
{
  if (typeof window == 'undefined' &&
      typeof print == 'function')
  {
    dump = print;
  }
  else
  {
    dump = (function () {});
  }
}

function test() {
  for ( gTc=0; gTc < gTestcases.length; gTc++ ) {
    // temporary hack to work around some unknown issue in 1.7
    try
    {
      gTestcases[gTc].passed = writeTestCaseResult(
        gTestcases[gTc].expect,
        gTestcases[gTc].actual,
        gTestcases[gTc].description +" = "+ gTestcases[gTc].actual );
      gTestcases[gTc].reason += ( gTestcases[gTc].passed ) ? "" : "wrong value ";
    }
    catch(e)
    {
      print('test(): empty testcase for gTc = ' + gTc + ' ' + e);
    }
  }
  stopTest();
  return ( gTestcases );
}

/*
 * Begin printing functions.  These functions use the shell's
 * print function.  When running tests in the browser, these
 * functions, override these functions with functions that use
 * document.write.
 */

function writeTestCaseResult( expect, actual, string ) {
  var passed = getTestCaseResult( expect, actual );
  // if running under reftest, let it handle result reporting.
  if (typeof document != "object" ||
      !document.location.href.match(/jsreftest.html/)) {
    writeFormattedResult( expect, actual, string, passed );
  }
  return passed;
}
function writeFormattedResult( expect, actual, string, passed ) {
  var s = ( passed ? PASSED : FAILED ) + string + ' expected: ' + expect;
  print(s);
  return passed;
}

function writeHeaderToLog( string ) {
  print( string );
}
/* end of print functions */


/*
 * When running in the shell, run the garbage collector after the
 * test has completed.
 */

function stopTest() {
  var gc;
  if ( gc != undefined ) {
    gc();
  }
}

/*
 * Convenience function for displaying failed test cases.  Useful
 * when running tests manually.
 *
 */
function getFailedCases() {
  for ( var i = 0; i < gTestcases.length; i++ ) {
    if ( ! gTestcases[i].passed ) {
      print( gTestcases[i].description + " = " +gTestcases[i].actual +
             " expected: " + gTestcases[i].expect );
    }
  }
}

function jsTestDriverEnd()
{
  // gDelayTestDriverEnd is used to
  // delay collection of the test result and
  // signal to Spider so that tests can continue
  // to run after page load has fired. They are
  // responsible for setting gDelayTestDriverEnd = true
  // then when completed, setting gDelayTestDriverEnd = false
  // then calling jsTestDriverEnd()

  if (gDelayTestDriverEnd)
  {
    return;
  }

  try
  {
    optionsReset();
  }
  catch(ex)
  {
    dump('jsTestDriverEnd ' + ex);
  }

  for (var i = 0; i < gTestcases.length; i++)
  {
    gTestcases[i].dump();
  }

}

function jit(on)
{
}

/*
 * Some tests need to know if we are in Rhino as opposed to SpiderMonkey
 */
function inRhino()
{
  return (typeof defineClass == "function");
}

/* these functions are useful for running tests manually in Rhino */

function GetContext() {
  return Packages.com.netscape.javascript.Context.getCurrentContext();
}
function OptLevel( i ) {
  i = Number(i);
  var cx = GetContext();
  cx.setOptimizationLevel(i);
}
/* end of Rhino functions */

<|MERGE_RESOLUTION|>--- conflicted
+++ resolved
@@ -615,11 +615,8 @@
     if (optionName &&
         optionName != "methodjit" &&
         optionName != "methodjit_always" &&
-<<<<<<< HEAD
-        optionName != "ion")
-=======
+        optionName != "ion" &&
         optionName != "allow_xml")
->>>>>>> 7f8df4e1
     {
       options(optionName);
     }
