/* -*- Mode: c++; c-basic-offset: 4; tab-width: 40; indent-tabs-mode: nil -*- */
/* vim: set ts=40 sw=4 et tw=99: */
/* ***** BEGIN LICENSE BLOCK *****
 * Version: MPL 1.1/GPL 2.0/LGPL 2.1
 *
 * The contents of this file are subject to the Mozilla Public License Version
 * 1.1 (the "License"); you may not use this file except in compliance with
 * the License. You may obtain a copy of the License at
 * http://www.mozilla.org/MPL/
 *
 * Software distributed under the License is distributed on an "AS IS" basis,
 * WITHOUT WARRANTY OF ANY KIND, either express or implied. See the License
 * for the specific language governing rights and limitations under the
 * License.
 *
 * The Original Code is the Mozilla SpiderMonkey bytecode type inference
 *
 * The Initial Developer of the Original Code is
 *   Mozilla Foundation
 * Portions created by the Initial Developer are Copyright (C) 2010
 * the Initial Developer. All Rights Reserved.
 *
 * Contributor(s):
 *   Brian Hackett <bhackett@mozilla.com>
 *
 * Alternatively, the contents of this file may be used under the terms of
 * either of the GNU General Public License Version 2 or later (the "GPL"),
 * or the GNU Lesser General Public License Version 2.1 or later (the "LGPL"),
 * in which case the provisions of the GPL or the LGPL are applicable instead
 * of those above. If you wish to allow use of your version of this file only
 * under the terms of either the GPL or the LGPL, and not to allow others to
 * use your version of this file under the terms of the MPL, indicate your
 * decision by deleting the provisions above and replace them with the notice
 * and other provisions required by the GPL or the LGPL. If you do not delete
 * the provisions above, a recipient may use your version of this file under
 * the terms of any one of the MPL, the GPL or the LGPL.
 *
 * ***** END LICENSE BLOCK ***** */

#include "jsapi.h"
#include "jsautooplen.h"
#include "jsbit.h"
#include "jsbool.h"
#include "jsdate.h"
#include "jsexn.h"
#include "jsfriendapi.h"
#include "jsgc.h"
#include "jsgcmark.h"
#include "jsinfer.h"
#include "jsmath.h"
#include "jsnum.h"
#include "jsobj.h"
#include "jsscript.h"
#include "jscntxt.h"
#include "jsscan.h"
#include "jsscope.h"
#include "jsstr.h"
#include "jstl.h"
#include "jsiter.h"

#include "methodjit/MethodJIT.h"
#include "methodjit/Retcon.h"

#include "jsatominlines.h"
#include "jsgcinlines.h"
#include "jsinferinlines.h"
#include "jsobjinlines.h"
#include "jsscriptinlines.h"
#include "vm/Stack-inl.h"

#ifdef JS_HAS_XML_SUPPORT
#include "jsxml.h"
#endif

#ifdef __SUNPRO_CC
#include <alloca.h>
#endif

using namespace js;
using namespace js::types;
using namespace js::analyze;

static inline jsid
id_prototype(JSContext *cx) {
    return ATOM_TO_JSID(cx->runtime->atomState.classPrototypeAtom);
}

static inline jsid
id_arguments(JSContext *cx) {
    return ATOM_TO_JSID(cx->runtime->atomState.argumentsAtom);
}

static inline jsid
id_length(JSContext *cx) {
    return ATOM_TO_JSID(cx->runtime->atomState.lengthAtom);
}

static inline jsid
id___proto__(JSContext *cx) {
    return ATOM_TO_JSID(cx->runtime->atomState.protoAtom);
}

static inline jsid
id_constructor(JSContext *cx) {
    return ATOM_TO_JSID(cx->runtime->atomState.constructorAtom);
}

static inline jsid
id_caller(JSContext *cx) {
    return ATOM_TO_JSID(cx->runtime->atomState.callerAtom);
}

static inline jsid
id_toString(JSContext *cx)
{
    return ATOM_TO_JSID(cx->runtime->atomState.toStringAtom);
}

static inline jsid
id_toSource(JSContext *cx)
{
    return ATOM_TO_JSID(cx->runtime->atomState.toSourceAtom);
}

#ifdef DEBUG
const char *
types::TypeIdStringImpl(jsid id)
{
    if (JSID_IS_VOID(id))
        return "(index)";
    if (JSID_IS_EMPTY(id))
        return "(new)";
    static char bufs[4][100];
    static unsigned which = 0;
    which = (which + 1) & 3;
    PutEscapedString(bufs[which], 100, JSID_TO_FLAT_STRING(id), 0);
    return bufs[which];
}
#endif

/////////////////////////////////////////////////////////////////////
// Logging
/////////////////////////////////////////////////////////////////////

static bool InferSpewActive(SpewChannel channel)
{
    static bool active[SPEW_COUNT];
    static bool checked = false;
    if (!checked) {
        checked = true;
        PodArrayZero(active);
        const char *env = getenv("INFERFLAGS");
        if (!env)
            return false;
        if (strstr(env, "ops"))
            active[ISpewOps] = true;
        if (strstr(env, "result"))
            active[ISpewResult] = true;
        if (strstr(env, "full")) {
            for (unsigned i = 0; i < SPEW_COUNT; i++)
                active[i] = true;
        }
    }
    return active[channel];
}

#ifdef DEBUG

static bool InferSpewColorable()
{
    /* Only spew colors on xterm-color to not screw up emacs. */
    const char *env = getenv("TERM");
    if (!env)
        return false;
    return strcmp(env, "xterm-color") == 0;
}

const char *
types::InferSpewColorReset()
{
    if (!InferSpewColorable())
        return "";
    return "\x1b[0m";
}

const char *
types::InferSpewColor(TypeConstraint *constraint)
{
    /* Type constraints are printed out using foreground colors. */
    static const char *colors[] = { "\x1b[31m", "\x1b[32m", "\x1b[33m",
                                    "\x1b[34m", "\x1b[35m", "\x1b[36m",
                                    "\x1b[37m" };
    if (!InferSpewColorable())
        return "";
    return colors[DefaultHasher<TypeConstraint *>::hash(constraint) % 7];
}

const char *
types::InferSpewColor(TypeSet *types)
{
    /* Type sets are printed out using bold colors. */
    static const char *colors[] = { "\x1b[1;31m", "\x1b[1;32m", "\x1b[1;33m",
                                    "\x1b[1;34m", "\x1b[1;35m", "\x1b[1;36m",
                                    "\x1b[1;37m" };
    if (!InferSpewColorable())
        return "";
    return colors[DefaultHasher<TypeSet *>::hash(types) % 7];
}

const char *
types::TypeString(Type type)
{
    if (type.isPrimitive()) {
        switch (type.primitive()) {
          case JSVAL_TYPE_UNDEFINED:
            return "void";
          case JSVAL_TYPE_NULL:
            return "null";
          case JSVAL_TYPE_BOOLEAN:
            return "bool";
          case JSVAL_TYPE_INT32:
            return "int";
          case JSVAL_TYPE_DOUBLE:
            return "float";
          case JSVAL_TYPE_STRING:
            return "string";
          case JSVAL_TYPE_MAGIC:
            return "lazyargs";
          default:
            JS_NOT_REACHED("Bad type");
            return "";
        }
    }
    if (type.isUnknown())
        return "unknown";
    if (type.isAnyObject())
        return " object";

    static char bufs[4][40];
    static unsigned which = 0;
    which = (which + 1) & 3;

    if (type.isSingleObject())
        JS_snprintf(bufs[which], 40, "<0x%p>", (void *) type.singleObject());
    else
        JS_snprintf(bufs[which], 40, "[0x%p]", (void *) type.typeObject());

    return bufs[which];
}

const char *
types::TypeObjectString(TypeObject *type)
{
    return TypeString(Type::ObjectType(type));
}

void
types::InferSpew(SpewChannel channel, const char *fmt, ...)
{
    if (!InferSpewActive(channel))
        return;

    va_list ap;
    va_start(ap, fmt);
    fprintf(stdout, "[infer] ");
    vfprintf(stdout, fmt, ap);
    fprintf(stdout, "\n");
    va_end(ap);
}

bool
types::TypeHasProperty(JSContext *cx, TypeObject *obj, jsid id, const Value &value)
{
    /*
     * Check the correctness of the type information in the object's property
     * against an actual value.
     */
    if (cx->typeInferenceEnabled() && !obj->unknownProperties() && !value.isUndefined()) {
        id = MakeTypeId(cx, id);

        /* Watch for properties which inference does not monitor. */
        if (id == id___proto__(cx) || id == id_constructor(cx) || id == id_caller(cx))
            return true;

        /*
         * If we called in here while resolving a type constraint, we may be in the
         * middle of resolving a standard class and the type sets will not be updated
         * until the outer TypeSet::add finishes.
         */
        if (cx->compartment->types.pendingCount)
            return true;

        Type type = GetValueType(cx, value);

        AutoEnterTypeInference enter(cx);

        /*
         * We don't track types for properties inherited from prototypes which
         * haven't yet been accessed during analysis of the inheriting object.
         * Don't do the property instantiation now.
         */
        TypeSet *types = obj->maybeGetProperty(cx, id);
        if (!types)
            return true;

        /*
         * If the types inherited from prototypes are not being propagated into
         * this set (because we haven't analyzed code which accesses the
         * property), skip.
         */
        if (!types->hasPropagatedProperty())
            return true;

        if (!types->hasType(type)) {
            TypeFailure(cx, "Missing type in object %s %s: %s",
                        TypeObjectString(obj), TypeIdString(id), TypeString(type));
        }
    }
    return true;
}

#endif

void
types::TypeFailure(JSContext *cx, const char *fmt, ...)
{
    char msgbuf[1024]; /* Larger error messages will be truncated */
    char errbuf[1024];

    va_list ap;
    va_start(ap, fmt);
    JS_vsnprintf(errbuf, sizeof(errbuf), fmt, ap);
    va_end(ap);

    JS_snprintf(msgbuf, sizeof(msgbuf), "[infer failure] %s", errbuf);

    /* Dump type state, even if INFERFLAGS is unset. */
    cx->compartment->types.print(cx, true);

    /* Always active, even in release builds */
    JS_Assert(msgbuf, __FILE__, __LINE__);
    
    *((int*)NULL) = 0;  /* Should never be reached */
}

/////////////////////////////////////////////////////////////////////
// TypeSet
/////////////////////////////////////////////////////////////////////

TypeSet *
TypeSet::make(JSContext *cx, const char *name)
{
    JS_ASSERT(cx->compartment->activeInference);

    TypeSet *res = ArenaNew<TypeSet>(cx->compartment->pool);
    if (!res) {
        cx->compartment->types.setPendingNukeTypes(cx);
        return NULL;
    }

    InferSpew(ISpewOps, "typeSet: %sT%p%s intermediate %s",
              InferSpewColor(res), res, InferSpewColorReset(),
              name);

    return res;
}

inline void
TypeSet::add(JSContext *cx, TypeConstraint *constraint, bool callExisting)
{
    if (!constraint) {
        /* OOM failure while constructing the constraint. */
        cx->compartment->types.setPendingNukeTypes(cx);
        return;
    }

    JS_ASSERT(cx->compartment->activeInference);

    InferSpew(ISpewOps, "addConstraint: %sT%p%s %sC%p%s %s",
              InferSpewColor(this), this, InferSpewColorReset(),
              InferSpewColor(constraint), constraint, InferSpewColorReset(),
              constraint->kind());

    JS_ASSERT(constraint->next == NULL);
    constraint->next = constraintList;
    constraintList = constraint;

    if (!callExisting)
        return;

    if (flags & TYPE_FLAG_UNKNOWN) {
        cx->compartment->types.addPending(cx, constraint, this, Type::UnknownType());
        cx->compartment->types.resolvePending(cx);
        return;
    }

    for (TypeFlags flag = 1; flag < TYPE_FLAG_ANYOBJECT; flag <<= 1) {
        if (flags & flag) {
            Type type = Type::PrimitiveType(TypeFlagPrimitive(flag));
            cx->compartment->types.addPending(cx, constraint, this, type);
        }
    }

    if (flags & TYPE_FLAG_ANYOBJECT) {
        cx->compartment->types.addPending(cx, constraint, this, Type::AnyObjectType());
        cx->compartment->types.resolvePending(cx);
        return;
    }

    unsigned count = getObjectCount();
    for (unsigned i = 0; i < count; i++) {
        TypeObjectKey *object = getObject(i);
        if (object)
            cx->compartment->types.addPending(cx, constraint, this, Type::ObjectType(object));
    }

    cx->compartment->types.resolvePending(cx);
}

void
TypeSet::print(JSContext *cx)
{
    if (flags & TYPE_FLAG_OWN_PROPERTY)
        printf(" [own]");
    if (flags & TYPE_FLAG_CONFIGURED_PROPERTY)
        printf(" [configured]");

    if (isDefiniteProperty())
        printf(" [definite:%d]", definiteSlot());

    if (baseFlags() == 0 && !baseObjectCount()) {
        printf(" missing");
        return;
    }

    if (flags & TYPE_FLAG_UNKNOWN)
        printf(" unknown");
    if (flags & TYPE_FLAG_ANYOBJECT)
        printf(" object");

    if (flags & TYPE_FLAG_UNDEFINED)
        printf(" void");
    if (flags & TYPE_FLAG_NULL)
        printf(" null");
    if (flags & TYPE_FLAG_BOOLEAN)
        printf(" bool");
    if (flags & TYPE_FLAG_INT32)
        printf(" int");
    if (flags & TYPE_FLAG_DOUBLE)
        printf(" float");
    if (flags & TYPE_FLAG_STRING)
        printf(" string");
    if (flags & TYPE_FLAG_LAZYARGS)
        printf(" lazyargs");

    uint32 objectCount = baseObjectCount();
    if (objectCount) {
        printf(" object[%u]", objectCount);

        unsigned count = getObjectCount();
        for (unsigned i = 0; i < count; i++) {
            TypeObjectKey *object = getObject(i);
            if (object)
                printf(" %s", TypeString(Type::ObjectType(object)));
        }
    }
}

/////////////////////////////////////////////////////////////////////
// TypeSet constraints
/////////////////////////////////////////////////////////////////////

/* Standard subset constraint, propagate all types from one set to another. */
class TypeConstraintSubset : public TypeConstraint
{
public:
    TypeSet *target;

    TypeConstraintSubset(TypeSet *target)
        : TypeConstraint("subset"), target(target)
    {
        JS_ASSERT(target);
    }

    void newType(JSContext *cx, TypeSet *source, Type type)
    {
        /* Basic subset constraint, move all types to the target. */
        target->addType(cx, type);
    }
};

void
TypeSet::addSubset(JSContext *cx, TypeSet *target)
{
    add(cx, ArenaNew<TypeConstraintSubset>(cx->compartment->pool, target));
}

/* Constraints for reads/writes on object properties. */
class TypeConstraintProp : public TypeConstraint
{
public:
    JSScript *script;
    jsbytecode *pc;

    /*
     * If assign is true, the target is used to update a property of the object.
     * If assign is false, the target is assigned the value of the property.
     */
    bool assign;
    TypeSet *target;

    /* Property being accessed. */
    jsid id;

    TypeConstraintProp(JSScript *script, jsbytecode *pc,
                       TypeSet *target, jsid id, bool assign)
        : TypeConstraint("prop"), script(script), pc(pc),
          assign(assign), target(target), id(id)
    {
        JS_ASSERT(script && pc && target);
    }

    void newType(JSContext *cx, TypeSet *source, Type type);
};

void
TypeSet::addGetProperty(JSContext *cx, JSScript *script, jsbytecode *pc,
                        TypeSet *target, jsid id)
{
    add(cx, ArenaNew<TypeConstraintProp>(cx->compartment->pool, script, pc, target, id, false));
}

void
TypeSet::addSetProperty(JSContext *cx, JSScript *script, jsbytecode *pc,
                        TypeSet *target, jsid id)
{
    add(cx, ArenaNew<TypeConstraintProp>(cx->compartment->pool, script, pc, target, id, true));
}

/*
 * Constraints for updating the 'this' types of callees on CALLPROP/CALLELEM.
 * These are derived from the types on the properties themselves, rather than
 * those pushed in the 'this' slot at the call site, which allows us to retain
 * correlations between the type of the 'this' object and the associated
 * callee scripts at polymorphic call sites.
 */
class TypeConstraintCallProp : public TypeConstraint
{
public:
    JSScript *script;
    jsbytecode *callpc;

    /* Property being accessed. */
    jsid id;

    TypeConstraintCallProp(JSScript *script, jsbytecode *callpc, jsid id)
        : TypeConstraint("callprop"), script(script), callpc(callpc), id(id)
    {
        JS_ASSERT(script && callpc);
    }

    void newType(JSContext *cx, TypeSet *source, Type type);
};

void
TypeSet::addCallProperty(JSContext *cx, JSScript *script, jsbytecode *pc, jsid id)
{
    /*
     * For calls which will go through JSOP_NEW, don't add any constraints to
     * modify the 'this' types of callees. The initial 'this' value will be
     * outright ignored.
     */
    jsbytecode *callpc = script->analysis()->getCallPC(pc);
    UntrapOpcode untrap(cx, script, callpc);
    if (JSOp(*callpc) == JSOP_NEW)
        return;

    add(cx, ArenaNew<TypeConstraintCallProp>(cx->compartment->pool, script, callpc, id));
}

/*
 * Constraints for generating 'set' property constraints on a SETELEM only if
 * the element type may be a number. For SETELEM we only account for integer
 * indexes, and if the element cannot be an integer (e.g. it must be a string)
 * then we lose precision by treating it like one.
 */
class TypeConstraintSetElement : public TypeConstraint
{
public:
    JSScript *script;
    jsbytecode *pc;

    TypeSet *objectTypes;
    TypeSet *valueTypes;

    TypeConstraintSetElement(JSScript *script, jsbytecode *pc,
                             TypeSet *objectTypes, TypeSet *valueTypes)
        : TypeConstraint("setelement"), script(script), pc(pc),
          objectTypes(objectTypes), valueTypes(valueTypes)
    {
        JS_ASSERT(script && pc);
    }

    void newType(JSContext *cx, TypeSet *source, Type type);
};

void
TypeSet::addSetElement(JSContext *cx, JSScript *script, jsbytecode *pc,
                       TypeSet *objectTypes, TypeSet *valueTypes)
{
    add(cx, ArenaNew<TypeConstraintSetElement>(cx->compartment->pool, script, pc,
                                               objectTypes, valueTypes));
}

/*
 * Constraints for watching call edges as they are discovered and invoking native
 * function handlers, adding constraints for arguments, receiver objects and the
 * return value, and updating script foundOffsets.
 */
class TypeConstraintCall : public TypeConstraint
{
public:
    /* Call site being tracked. */
    TypeCallsite *callsite;

    TypeConstraintCall(TypeCallsite *callsite)
        : TypeConstraint("call"), callsite(callsite)
    {}

    void newType(JSContext *cx, TypeSet *source, Type type);
};

void
TypeSet::addCall(JSContext *cx, TypeCallsite *site)
{
    add(cx, ArenaNew<TypeConstraintCall>(cx->compartment->pool, site));
}

/* Constraints for arithmetic operations. */
class TypeConstraintArith : public TypeConstraint
{
public:
    /* Type set receiving the result of the arithmetic. */
    TypeSet *target;

    /* For addition operations, the other operand. */
    TypeSet *other;

    TypeConstraintArith(TypeSet *target, TypeSet *other)
        : TypeConstraint("arith"), target(target), other(other)
    {
        JS_ASSERT(target);
    }

    void newType(JSContext *cx, TypeSet *source, Type type);
};

void
TypeSet::addArith(JSContext *cx, TypeSet *target, TypeSet *other)
{
    add(cx, ArenaNew<TypeConstraintArith>(cx->compartment->pool, target, other));
}

/* Subset constraint which transforms primitive values into appropriate objects. */
class TypeConstraintTransformThis : public TypeConstraint
{
public:
    JSScript *script;
    TypeSet *target;

    TypeConstraintTransformThis(JSScript *script, TypeSet *target)
        : TypeConstraint("transformthis"), script(script), target(target)
    {}

    void newType(JSContext *cx, TypeSet *source, Type type);
};

void
TypeSet::addTransformThis(JSContext *cx, JSScript *script, TypeSet *target)
{
    add(cx, ArenaNew<TypeConstraintTransformThis>(cx->compartment->pool, script, target));
}

/*
 * Constraint which adds a particular type to the 'this' types of all
 * discovered scripted functions.
 */
class TypeConstraintPropagateThis : public TypeConstraint
{
public:
    JSScript *script;
    jsbytecode *callpc;
    Type type;

    TypeConstraintPropagateThis(JSScript *script, jsbytecode *callpc, Type type)
        : TypeConstraint("propagatethis"), script(script), callpc(callpc), type(type)
    {}

    void newType(JSContext *cx, TypeSet *source, Type type);
};

void
TypeSet::addPropagateThis(JSContext *cx, JSScript *script, jsbytecode *pc, Type type)
{
    /* Don't add constraints when the call will be 'new' (see addCallProperty). */
    jsbytecode *callpc = script->analysis()->getCallPC(pc);
    UntrapOpcode untrap(cx, script, callpc);
    if (JSOp(*callpc) == JSOP_NEW)
        return;

    add(cx, ArenaNew<TypeConstraintPropagateThis>(cx->compartment->pool, script, callpc, type));
}

/* Subset constraint which filters out primitive types. */
class TypeConstraintFilterPrimitive : public TypeConstraint
{
public:
    TypeSet *target;
    TypeSet::FilterKind filter;

    TypeConstraintFilterPrimitive(TypeSet *target, TypeSet::FilterKind filter)
        : TypeConstraint("filter"), target(target), filter(filter)
    {}

    void newType(JSContext *cx, TypeSet *source, Type type)
    {
        switch (filter) {
          case TypeSet::FILTER_ALL_PRIMITIVES:
            if (type.isPrimitive())
                return;
            break;

          case TypeSet::FILTER_NULL_VOID:
            if (type.isPrimitive(JSVAL_TYPE_NULL) || type.isPrimitive(JSVAL_TYPE_UNDEFINED))
                return;
            break;

          case TypeSet::FILTER_VOID:
            if (type.isPrimitive(JSVAL_TYPE_UNDEFINED))
                return;
            break;

          default:
            JS_NOT_REACHED("Bad filter");
        }

        target->addType(cx, type);
    }
};

void
TypeSet::addFilterPrimitives(JSContext *cx, TypeSet *target, FilterKind filter)
{
    add(cx, ArenaNew<TypeConstraintFilterPrimitive>(cx->compartment->pool, target, filter));
}

/* If id is a normal slotful 'own' property of an object, get its shape. */
static inline const Shape *
GetSingletonShape(JSObject *obj, jsid id)
{
    const Shape *shape = obj->nativeLookup(id);
    if (shape && shape->hasDefaultGetterOrIsMethod() && shape->slot != SHAPE_INVALID_SLOT)
        return shape;
    return NULL;
}

void
ScriptAnalysis::pruneTypeBarriers(uint32 offset)
{
    TypeBarrier **pbarrier = &getCode(offset).typeBarriers;
    while (*pbarrier) {
        TypeBarrier *barrier = *pbarrier;
        if (barrier->target->hasType(barrier->type)) {
            /* Barrier is now obsolete, it can be removed. */
            *pbarrier = barrier->next;
            continue;
        }
        if (barrier->singleton) {
            JS_ASSERT(barrier->type.isPrimitive(JSVAL_TYPE_UNDEFINED));
            const Shape *shape = GetSingletonShape(barrier->singleton, barrier->singletonId);
            if (shape && !barrier->singleton->nativeGetSlot(shape->slot).isUndefined()) {
                /*
                 * When we analyzed the script the singleton had an 'own'
                 * property which was undefined (probably a 'var' variable
                 * added to a global object), but now it is defined. The only
                 * way it can become undefined again is if an explicit assign
                 * or deletion on the property occurs, which will update the
                 * type set for the property directly and trigger construction
                 * of a normal type barrier.
                 */
                *pbarrier = barrier->next;
                continue;
            }
        }
        pbarrier = &barrier->next;
    }
}

/*
 * Cheesy limit on the number of objects we will tolerate in an observed type
 * set before refusing to add new type barriers for objects.
 * :FIXME: this heuristic sucks, and doesn't handle calls.
 */
static const uint32 BARRIER_OBJECT_LIMIT = 10;

void ScriptAnalysis::breakTypeBarriers(JSContext *cx, uint32 offset, bool all)
{
    pruneTypeBarriers(offset);

    TypeBarrier **pbarrier = &getCode(offset).typeBarriers;
    while (*pbarrier) {
        TypeBarrier *barrier = *pbarrier;
        if (barrier->target->hasType(barrier->type) ) {
            /*
             * Barrier is now obsolete, it can be removed. This is not
             * redundant with the pruneTypeBarriers() call above, as breaking
             * previous type barriers may have modified the target type set.
             */
            *pbarrier = barrier->next;
        } else if (all) {
            /* Force removal of the barrier. */
            barrier->target->addType(cx, barrier->type);
            *pbarrier = barrier->next;
        } else if (!barrier->type.isUnknown() &&
                   !barrier->type.isAnyObject() &&
                   barrier->type.isObject() &&
                   barrier->target->getObjectCount() >= BARRIER_OBJECT_LIMIT) {
            /* Maximum number of objects in the set exceeded. */
            barrier->target->addType(cx, barrier->type);
            *pbarrier = barrier->next;
        } else {
            pbarrier = &barrier->next;
        }
    }
}

void ScriptAnalysis::breakTypeBarriersSSA(JSContext *cx, const SSAValue &v)
{
    if (v.kind() != SSAValue::PUSHED)
        return;

    uint32 offset = v.pushedOffset();
    if (JSOp(script->code[offset]) == JSOP_GETPROP)
        breakTypeBarriersSSA(cx, poppedValue(offset, 0));

    breakTypeBarriers(cx, offset, true);
}

/*
 * Subset constraint for property reads and argument passing which can add type
 * barriers on the read instead of passing types along.
 */
class TypeConstraintSubsetBarrier : public TypeConstraint
{
public:
    JSScript *script;
    jsbytecode *pc;
    TypeSet *target;

    TypeConstraintSubsetBarrier(JSScript *script, jsbytecode *pc, TypeSet *target)
        : TypeConstraint("subsetBarrier"), script(script), pc(pc), target(target)
    {}

    void newType(JSContext *cx, TypeSet *source, Type type)
    {
        if (!target->hasType(type)) {
            script->analysis()->addTypeBarrier(cx, pc, target, type);
            return;
        }

        target->addType(cx, type);
    }
};

void
TypeSet::addSubsetBarrier(JSContext *cx, JSScript *script, jsbytecode *pc, TypeSet *target)
{
    add(cx, ArenaNew<TypeConstraintSubsetBarrier>(cx->compartment->pool, script, pc, target));
}

/*
 * Constraint which marks a pushed ARGUMENTS value as unknown if the script has
 * an arguments object created in the future.
 */
class TypeConstraintLazyArguments : public TypeConstraint
{
public:
    TypeSet *target;

    TypeConstraintLazyArguments(TypeSet *target)
        : TypeConstraint("lazyArgs"), target(target)
    {}

    void newType(JSContext *cx, TypeSet *source, Type type) {}

    void newObjectState(JSContext *cx, TypeObject *object, bool force)
    {
        if (object->hasAnyFlags(OBJECT_FLAG_CREATED_ARGUMENTS))
            target->addType(cx, Type::UnknownType());
    }
};

void
TypeSet::addLazyArguments(JSContext *cx, TypeSet *target)
{
    add(cx, ArenaNew<TypeConstraintLazyArguments>(cx->compartment->pool, target));
}

/////////////////////////////////////////////////////////////////////
// TypeConstraint
/////////////////////////////////////////////////////////////////////

/* Get the object to use for a property access on type. */
static inline TypeObject *
GetPropertyObject(JSContext *cx, JSScript *script, Type type)
{
    if (type.isTypeObject())
        return type.typeObject();

    /* Force instantiation of lazy types for singleton objects. */
    if (type.isSingleObject())
        return type.singleObject()->getType(cx);

    /*
     * Handle properties attached to primitive types, treating this access as a
     * read on the primitive's new object.
     */
    TypeObject *object = NULL;
    switch (type.primitive()) {

      case JSVAL_TYPE_INT32:
      case JSVAL_TYPE_DOUBLE:
        object = TypeScript::StandardType(cx, script, JSProto_Number);
        break;

      case JSVAL_TYPE_BOOLEAN:
        object = TypeScript::StandardType(cx, script, JSProto_Boolean);
        break;

      case JSVAL_TYPE_STRING:
        object = TypeScript::StandardType(cx, script, JSProto_String);
        break;

      default:
        /* undefined, null and lazy arguments do not have properties. */
        return NULL;
    }

    if (!object)
        cx->compartment->types.setPendingNukeTypes(cx);
    return object;
}

static inline bool
UsePropertyTypeBarrier(jsbytecode *pc)
{
    /*
     * At call opcodes, type barriers can only be added for the call bindings,
     * which TypeConstraintCall will add barrier constraints for directly.
     */
    uint32 format = js_CodeSpec[*pc].format;
    return (format & JOF_TYPESET) && !(format & JOF_INVOKE);
}

static inline void
MarkPropertyAccessUnknown(JSContext *cx, JSScript *script, jsbytecode *pc, TypeSet *target)
{
    if (UsePropertyTypeBarrier(pc))
        script->analysis()->addTypeBarrier(cx, pc, target, Type::UnknownType());
    else
        target->addType(cx, Type::UnknownType());
}

/*
 * Handle a property access on a specific object. All property accesses go through
 * here, whether via x.f, x[f], or global name accesses.
 */
static inline void
PropertyAccess(JSContext *cx, JSScript *script, jsbytecode *pc, TypeObject *object,
               bool assign, TypeSet *target, jsid id)
{
    /* Reads from objects with unknown properties are unknown, writes to such objects are ignored. */
    if (object->unknownProperties()) {
        if (!assign)
            MarkPropertyAccessUnknown(cx, script, pc, target);
        return;
    }

    /* Capture the effects of a standard property access. */
    TypeSet *types = object->getProperty(cx, id, assign);
    if (!types)
        return;
    if (assign) {
        target->addSubset(cx, types);
    } else {
        if (!types->hasPropagatedProperty())
            object->getFromPrototypes(cx, id, types);
        if (UsePropertyTypeBarrier(pc)) {
            types->addSubsetBarrier(cx, script, pc, target);
            if (object->singleton && !JSID_IS_VOID(id)) {
                /*
                 * Add a singleton type barrier on the object if it has an
                 * 'own' property which is currently undefined. We'll be able
                 * to remove the barrier after the property becomes defined,
                 * even if no undefined value is ever observed at pc.
                 */
                const Shape *shape = GetSingletonShape(object->singleton, id);
                if (shape && object->singleton->nativeGetSlot(shape->slot).isUndefined())
                    script->analysis()->addSingletonTypeBarrier(cx, pc, target, object->singleton, id);
            }
        } else {
            types->addSubset(cx, target);
        }
    }
}

/* Whether the JSObject/TypeObject referent of an access on type cannot be determined. */
static inline bool
UnknownPropertyAccess(JSScript *script, Type type)
{
    return type.isUnknown()
        || type.isAnyObject()
        || (!type.isObject() && !script->hasGlobal());
}

void
TypeConstraintProp::newType(JSContext *cx, TypeSet *source, Type type)
{
    UntrapOpcode untrap(cx, script, pc);

    if (UnknownPropertyAccess(script, type)) {
        /*
         * Access on an unknown object. Reads produce an unknown result, writes
         * need to be monitored.
         */
        if (assign)
            cx->compartment->types.monitorBytecode(cx, script, pc - script->code);
        else
            MarkPropertyAccessUnknown(cx, script, pc, target);
        return;
    }

    if (type.isPrimitive(JSVAL_TYPE_MAGIC)) {
        /* Ignore cases which will be accounted for by the followEscapingArguments analysis. */
        if (assign || (id != JSID_VOID && id != id_length(cx)))
            return;

        if (id == JSID_VOID)
            MarkPropertyAccessUnknown(cx, script, pc, target);
        else
            target->addType(cx, Type::Int32Type());
        return;
    }

    TypeObject *object = GetPropertyObject(cx, script, type);
    if (object)
        PropertyAccess(cx, script, pc, object, assign, target, id);
}

void
TypeConstraintCallProp::newType(JSContext *cx, TypeSet *source, Type type)
{
    UntrapOpcode untrap(cx, script, callpc);

    /*
     * For CALLPROP and CALLELEM, we need to update not just the pushed types
     * but also the 'this' types of possible callees. If we can't figure out
     * that set of callees, monitor the call to make sure discovered callees
     * get their 'this' types updated.
     */

    if (UnknownPropertyAccess(script, type)) {
        cx->compartment->types.monitorBytecode(cx, script, callpc - script->code);
        return;
    }

    TypeObject *object = GetPropertyObject(cx, script, type);
    if (object) {
        if (object->unknownProperties()) {
            cx->compartment->types.monitorBytecode(cx, script, callpc - script->code);
        } else {
            TypeSet *types = object->getProperty(cx, id, false);
            if (!types)
                return;
            if (!types->hasPropagatedProperty())
                object->getFromPrototypes(cx, id, types);
            /* Bypass addPropagateThis, we already have the callpc. */
            types->add(cx, ArenaNew<TypeConstraintPropagateThis>(cx->compartment->pool,
                                                                 script, callpc, type));
        }
    }
}

void
TypeConstraintSetElement::newType(JSContext *cx, TypeSet *source, Type type)
{
    if (type.isUnknown() ||
        type.isPrimitive(JSVAL_TYPE_INT32) ||
        type.isPrimitive(JSVAL_TYPE_DOUBLE)) {
        objectTypes->addSetProperty(cx, script, pc, valueTypes, JSID_VOID);
    }
}

void
TypeConstraintCall::newType(JSContext *cx, TypeSet *source, Type type)
{
    JSScript *script = callsite->script;
    jsbytecode *pc = callsite->pc;

    if (type.isUnknown() || type.isAnyObject()) {
        /* Monitor calls on unknown functions. */
        cx->compartment->types.monitorBytecode(cx, script, pc - script->code);
        return;
    }

    JSFunction *callee = NULL;

    if (type.isSingleObject()) {
        JSObject *obj = type.singleObject();

        if (!obj->isFunction()) {
            /* Calls on non-functions are dynamically monitored. */
            return;
        }

        if (obj->getFunctionPrivate()->isNative()) {
            /*
             * The return value and all side effects within native calls should
             * be dynamically monitored, except when the compiler is generating
             * specialized inline code or stub calls for a specific natives and
             * knows about the behavior of that native.
             */
            cx->compartment->types.monitorBytecode(cx, script, pc - script->code, true);

            /*
             * Add type constraints capturing the possible behavior of
             * specialized natives which operate on properties. :XXX: use
             * better factoring for both this and the compiler code itself
             * which specializes particular natives.
             */

            Native native = obj->getFunctionPrivate()->native();

            if (native == js::array_push) {
                for (size_t i = 0; i < callsite->argumentCount; i++) {
                    callsite->thisTypes->addSetProperty(cx, script, pc,
                                                        callsite->argumentTypes[i], JSID_VOID);
                }
            }

            if (native == js::array_pop)
                callsite->thisTypes->addGetProperty(cx, script, pc, callsite->returnTypes, JSID_VOID);

            if (native == js_Array) {
                TypeObject *res = TypeScript::InitObject(cx, script, pc, JSProto_Array);
                if (!res)
                    return;

                callsite->returnTypes->addType(cx, Type::ObjectType(res));

                if (callsite->argumentCount >= 2) {
                    for (unsigned i = 0; i < callsite->argumentCount; i++) {
                        PropertyAccess(cx, script, pc, res, true,
                                       callsite->argumentTypes[i], JSID_VOID);
                    }
                }
            }

            return;
        }

        callee = obj->getFunctionPrivate();
    } else if (type.isTypeObject()) {
        callee = type.typeObject()->interpretedFunction;
        if (!callee)
            return;
    } else {
        /* Calls on non-objects are dynamically monitored. */
        return;
    }

    if (!callee->script()->ensureHasTypes(cx, callee))
        return;

    unsigned nargs = callee->nargs;

    /* Add bindings for the arguments of the call. */
    for (unsigned i = 0; i < callsite->argumentCount && i < nargs; i++) {
        TypeSet *argTypes = callsite->argumentTypes[i];
        TypeSet *types = TypeScript::ArgTypes(callee->script(), i);
        argTypes->addSubsetBarrier(cx, script, pc, types);
    }

    /* Add void type for any formals in the callee not supplied at the call site. */
    for (unsigned i = callsite->argumentCount; i < nargs; i++) {
        TypeSet *types = TypeScript::ArgTypes(callee->script(), i);
        types->addType(cx, Type::UndefinedType());
    }

    TypeSet *thisTypes = TypeScript::ThisTypes(callee->script());
    TypeSet *returnTypes = TypeScript::ReturnTypes(callee->script());

    if (callsite->isNew) {
        /*
         * If the script does not return a value then the pushed value is the
         * new object (typical case). Note that we don't model construction of
         * the new value, which is done dynamically; we don't keep track of the
         * possible 'new' types for a given prototype type object.
         */
        thisTypes->addSubset(cx, callsite->returnTypes);
        returnTypes->addFilterPrimitives(cx, callsite->returnTypes,
                                         TypeSet::FILTER_ALL_PRIMITIVES);
    } else {
        /*
         * Add a binding for the return value of the call. We don't add a
         * binding for the receiver object, as this is done with PropagateThis
         * constraints added by the original JSOP_CALL* op. The type sets we
         * manipulate here have lost any correlations between particular types
         * in the 'this' and 'callee' sets, which we want to maintain for
         * polymorphic JSOP_CALLPROP invocations.
         */
        returnTypes->addSubset(cx, callsite->returnTypes);
    }
}

void
TypeConstraintPropagateThis::newType(JSContext *cx, TypeSet *source, Type type)
{
    if (type.isUnknown() || type.isAnyObject()) {
        /*
         * The callee is unknown, make sure the call is monitored so we pick up
         * possible this/callee correlations. This only comes into play for
         * CALLPROP and CALLELEM, for other calls we are past the type barrier
         * already and a TypeConstraintCall will also monitor the call.
         */
        cx->compartment->types.monitorBytecode(cx, script, callpc - script->code);
        return;
    }

    /* Ignore calls to natives, these will be handled by TypeConstraintCall. */
    JSFunction *callee = NULL;

    if (type.isSingleObject()) {
        JSObject *object = type.singleObject();
        if (!object->isFunction() || !object->getFunctionPrivate()->isInterpreted())
            return;
        callee = object->getFunctionPrivate();
    } else if (type.isTypeObject()) {
        TypeObject *object = type.typeObject();
        if (!object->interpretedFunction)
            return;
        callee = object->interpretedFunction;
    } else {
        /* Ignore calls to primitives, these will go through a stub. */
        return;
    }

    if (!callee->script()->ensureHasTypes(cx, callee))
        return;

    TypeScript::ThisTypes(callee->script())->addType(cx, this->type);
}

void
TypeConstraintArith::newType(JSContext *cx, TypeSet *source, Type type)
{
    /*
     * We only model a subset of the arithmetic behavior that is actually
     * possible. The following need to be watched for at runtime:
     *
     * 1. Operations producing a double where no operand was a double.
     * 2. Operations producing a string where no operand was a string (addition only).
     * 3. Operations producing a value other than int/double/string.
     */
    if (other) {
        /*
         * Addition operation, consider these cases:
         *   {int,bool} x {int,bool} -> int
         *   double x {int,bool,double} -> double
         *   string x any -> string
         */
        if (type.isUnknown() || other->unknown()) {
            target->addType(cx, Type::UnknownType());
        } else if (type.isPrimitive(JSVAL_TYPE_DOUBLE)) {
            if (other->hasAnyFlag(TYPE_FLAG_UNDEFINED | TYPE_FLAG_NULL |
                                  TYPE_FLAG_INT32 | TYPE_FLAG_DOUBLE | TYPE_FLAG_BOOLEAN |
                                  TYPE_FLAG_ANYOBJECT) ||
                other->getObjectCount() != 0) {
                target->addType(cx, Type::DoubleType());
            }
        } else if (type.isPrimitive(JSVAL_TYPE_STRING)) {
            target->addType(cx, Type::StringType());
        } else {
            if (other->hasAnyFlag(TYPE_FLAG_UNDEFINED | TYPE_FLAG_NULL |
                                  TYPE_FLAG_INT32 | TYPE_FLAG_BOOLEAN |
                                  TYPE_FLAG_ANYOBJECT) ||
                other->getObjectCount() != 0) {
                target->addType(cx, Type::Int32Type());
            }
            if (other->hasAnyFlag(TYPE_FLAG_DOUBLE))
                target->addType(cx, Type::DoubleType());
        }
    } else {
        if (type.isUnknown())
            target->addType(cx, Type::UnknownType());
        else if (type.isPrimitive(JSVAL_TYPE_DOUBLE))
            target->addType(cx, Type::DoubleType());
        else
            target->addType(cx, Type::Int32Type());
    }
}

void
TypeConstraintTransformThis::newType(JSContext *cx, TypeSet *source, Type type)
{
    if (type.isUnknown() || type.isAnyObject() || type.isObject() || script->strictModeCode) {
        target->addType(cx, type);
        return;
    }

    /*
     * Note: if |this| is null or undefined, the pushed value is the outer window. We
     * can't use script->getGlobalType() here because it refers to the inner window.
     */
    if (!script->hasGlobal() ||
        type.isPrimitive(JSVAL_TYPE_NULL) ||
        type.isPrimitive(JSVAL_TYPE_UNDEFINED)) {
        target->addType(cx, Type::UnknownType());
        return;
    }

    TypeObject *object = NULL;
    switch (type.primitive()) {
      case JSVAL_TYPE_INT32:
      case JSVAL_TYPE_DOUBLE:
        object = TypeScript::StandardType(cx, script, JSProto_Number);
        break;
      case JSVAL_TYPE_BOOLEAN:
        object = TypeScript::StandardType(cx, script, JSProto_Boolean);
        break;
      case JSVAL_TYPE_STRING:
        object = TypeScript::StandardType(cx, script, JSProto_String);
        break;
      default:
        return;
    }

    if (!object) {
        cx->compartment->types.setPendingNukeTypes(cx);
        return;
    }

    target->addType(cx, Type::ObjectType(object));
}

/////////////////////////////////////////////////////////////////////
// Freeze constraints
/////////////////////////////////////////////////////////////////////

/* Constraint which triggers recompilation of a script if any type is added to a type set. */
class TypeConstraintFreeze : public TypeConstraint
{
public:
    JSScript *script;

    /* Whether a new type has already been added, triggering recompilation. */
    bool typeAdded;

    TypeConstraintFreeze(JSScript *script)
        : TypeConstraint("freeze"), script(script), typeAdded(false)
    {}

    void newType(JSContext *cx, TypeSet *source, Type type)
    {
        if (typeAdded)
            return;

        typeAdded = true;
        cx->compartment->types.addPendingRecompile(cx, script);
    }
};

void
TypeSet::addFreeze(JSContext *cx)
{
    add(cx, ArenaNew<TypeConstraintFreeze>(cx->compartment->pool,
                                           cx->compartment->types.compiledScript), false);
}

/*
 * Constraint which triggers recompilation of a script if a possible new JSValueType
 * tag is realized for a type set.
 */
class TypeConstraintFreezeTypeTag : public TypeConstraint
{
public:
    JSScript *script;

    /*
     * Whether the type tag has been marked unknown due to a type change which
     * occurred after this constraint was generated (and which triggered recompilation).
     */
    bool typeUnknown;

    TypeConstraintFreezeTypeTag(JSScript *script)
        : TypeConstraint("freezeTypeTag"), script(script), typeUnknown(false)
    {}

    void newType(JSContext *cx, TypeSet *source, Type type)
    {
        if (typeUnknown)
            return;

        if (!type.isUnknown() && !type.isAnyObject() && type.isObject()) {
            /* Ignore new objects when the type set already has other objects. */
            if (source->getObjectCount() >= 2)
                return;
        }

        typeUnknown = true;
        cx->compartment->types.addPendingRecompile(cx, script);
    }
};

static inline JSValueType
GetValueTypeFromTypeFlags(TypeFlags flags)
{
    switch (flags) {
      case TYPE_FLAG_UNDEFINED:
        return JSVAL_TYPE_UNDEFINED;
      case TYPE_FLAG_NULL:
        return JSVAL_TYPE_NULL;
      case TYPE_FLAG_BOOLEAN:
        return JSVAL_TYPE_BOOLEAN;
      case TYPE_FLAG_INT32:
        return JSVAL_TYPE_INT32;
      case (TYPE_FLAG_INT32 | TYPE_FLAG_DOUBLE):
        return JSVAL_TYPE_DOUBLE;
      case TYPE_FLAG_STRING:
        return JSVAL_TYPE_STRING;
      case TYPE_FLAG_LAZYARGS:
        return JSVAL_TYPE_MAGIC;
      default:
        return JSVAL_TYPE_UNKNOWN;
    }
}

JSValueType
TypeSet::getKnownTypeTag(JSContext *cx)
{
    TypeFlags flags = baseFlags();
    JSValueType type;

    if (baseObjectCount())
        type = flags ? JSVAL_TYPE_UNKNOWN : JSVAL_TYPE_OBJECT;
    else
        type = GetValueTypeFromTypeFlags(flags);

    /*
     * If the type set is totally empty then it will be treated as unknown,
     * but we still need to record the dependency as adding a new type can give
     * it a definite type tag. This is not needed if there are enough types
     * that the exact tag is unknown, as it will stay unknown as more types are
     * added to the set.
     */
    bool empty = flags == 0 && baseObjectCount() == 0;
    JS_ASSERT_IF(empty, type == JSVAL_TYPE_UNKNOWN);

    if (cx->compartment->types.compiledScript && (empty || type != JSVAL_TYPE_UNKNOWN)) {
        add(cx, ArenaNew<TypeConstraintFreezeTypeTag>(cx->compartment->pool,
                                                      cx->compartment->types.compiledScript), false);
    }

    return type;
}

/* Constraint which triggers recompilation if an object acquires particular flags. */
class TypeConstraintFreezeObjectFlags : public TypeConstraint
{
public:
    JSScript *script;

    /* Flags we are watching for on this object. */
    TypeObjectFlags flags;

    /* Whether the object has already been marked as having one of the flags. */
    bool *pmarked;
    bool localMarked;

    TypeConstraintFreezeObjectFlags(JSScript *script, TypeObjectFlags flags, bool *pmarked)
        : TypeConstraint("freezeObjectFlags"), script(script), flags(flags),
          pmarked(pmarked), localMarked(false)
    {}

    TypeConstraintFreezeObjectFlags(JSScript *script, TypeObjectFlags flags)
        : TypeConstraint("freezeObjectFlags"), script(script), flags(flags),
          pmarked(&localMarked), localMarked(false)
    {}

    void newType(JSContext *cx, TypeSet *source, Type type) {}

    void newObjectState(JSContext *cx, TypeObject *object, bool force)
    {
        if (object->hasAnyFlags(flags) && !*pmarked) {
            *pmarked = true;
            cx->compartment->types.addPendingRecompile(cx, script);
        } else if (force) {
            cx->compartment->types.addPendingRecompile(cx, script);
        }
    }
};

/*
 * Constraint which triggers recompilation if any object in a type set acquire
 * particular flags.
 */
class TypeConstraintFreezeObjectFlagsSet : public TypeConstraint
{
public:
    JSScript *script;

    TypeObjectFlags flags;
    bool marked;

    TypeConstraintFreezeObjectFlagsSet(JSScript *script, TypeObjectFlags flags)
        : TypeConstraint("freezeObjectKindSet"), script(script), flags(flags), marked(false)
    {}

    void newType(JSContext *cx, TypeSet *source, Type type)
    {
        if (marked) {
            /* Despecialized the kind we were interested in due to recompilation. */
            return;
        }

        if (type.isUnknown() || type.isAnyObject()) {
            /* Fallthrough and recompile. */
        } else if (type.isObject()) {
            TypeObject *object = type.isSingleObject()
                ? type.singleObject()->getType(cx)
                : type.typeObject();
            if (!object->hasAnyFlags(flags)) {
                /*
                 * Add a constraint on the the object to pick up changes in the
                 * object's properties.
                 */
                TypeSet *types = object->getProperty(cx, JSID_EMPTY, false);
                if (!types)
                    return;
                types->add(cx,
                    ArenaNew<TypeConstraintFreezeObjectFlags>(cx->compartment->pool,
                                                              script, flags, &marked), false);
                return;
            }
        } else {
            return;
        }

        marked = true;
        cx->compartment->types.addPendingRecompile(cx, script);
    }
};

bool
TypeSet::hasObjectFlags(JSContext *cx, TypeObjectFlags flags)
{
    if (unknownObject())
        return true;

    /*
     * Treat type sets containing no objects as having all object flags,
     * to spare callers from having to check this.
     */
    if (baseObjectCount() == 0)
        return true;

    unsigned count = getObjectCount();
    for (unsigned i = 0; i < count; i++) {
        TypeObject *object = getTypeObject(i);
        if (!object) {
            JSObject *obj = getSingleObject(i);
            if (obj)
                object = obj->getType(cx);
        }
        if (object && object->hasAnyFlags(flags))
            return true;
    }

    /*
     * Watch for new objects of different kind, and re-traverse existing types
     * in this set to add any needed FreezeArray constraints.
     */
    add(cx, ArenaNew<TypeConstraintFreezeObjectFlagsSet>(cx->compartment->pool,
                                                         cx->compartment->types.compiledScript, flags));

    return false;
}

bool
TypeSet::HasObjectFlags(JSContext *cx, TypeObject *object, TypeObjectFlags flags)
{
    if (object->hasAnyFlags(flags))
        return true;

    TypeSet *types = object->getProperty(cx, JSID_EMPTY, false);
    if (!types)
        return true;
    types->add(cx,
        ArenaNew<TypeConstraintFreezeObjectFlags>(cx->compartment->pool,
                                                  cx->compartment->types.compiledScript, flags), false);
    return false;
}

void
types::MarkArgumentsCreated(JSContext *cx, JSScript *script)
{
    JS_ASSERT(!script->createdArgs);

    script->createdArgs = true;
    script->uninlineable = true;

    MarkTypeObjectFlags(cx, script->function(),
                        OBJECT_FLAG_CREATED_ARGUMENTS | OBJECT_FLAG_UNINLINEABLE);

    if (!script->usedLazyArgs)
        return;

    AutoEnterTypeInference enter(cx);

#ifdef JS_METHODJIT
    mjit::ExpandInlineFrames(cx->compartment);
#endif

    if (!script->ensureRanAnalysis(cx))
        return;

    ScriptAnalysis *analysis = script->analysis();

    for (FrameRegsIter iter(cx); !iter.done(); ++iter) {
        StackFrame *fp = iter.fp();
        if (fp->isScriptFrame() && fp->script() == script) {
            /*
             * Check locals and stack slots, assignment to individual arguments
             * is treated as an escape on the arguments.
             */
            Value *sp = fp->base() + analysis->getCode(iter.pc()).stackDepth;
            for (Value *vp = fp->slots(); vp < sp; vp++) {
                if (vp->isMagicCheck(JS_LAZY_ARGUMENTS)) {
                    if (!js_GetArgsValue(cx, fp, vp))
                        vp->setNull();
                }
            }
        }
    }
}

static inline void
ObjectStateChange(JSContext *cx, TypeObject *object, bool markingUnknown, bool force)
{
    if (object->unknownProperties())
        return;

    /* All constraints listening to state changes are on the empty id. */
    TypeSet *types = object->maybeGetProperty(cx, JSID_EMPTY);

    /* Mark as unknown after getting the types, to avoid assertion. */
    if (markingUnknown)
        object->flags |= OBJECT_FLAG_DYNAMIC_MASK | OBJECT_FLAG_UNKNOWN_PROPERTIES;

    if (types) {
        TypeConstraint *constraint = types->constraintList;
        while (constraint) {
            constraint->newObjectState(cx, object, force);
            constraint = constraint->next;
        }
    }
}

void
TypeSet::WatchObjectStateChange(JSContext *cx, TypeObject *obj)
{
    JS_ASSERT(!obj->unknownProperties());
    TypeSet *types = obj->getProperty(cx, JSID_EMPTY, false);
    if (!types)
        return;

    /*
     * Use a constraint which triggers recompilation when markStateChange is
     * called, which will set 'force' to true.
     */
    types->add(cx, ArenaNew<TypeConstraintFreezeObjectFlags>(cx->compartment->pool,
                                                             cx->compartment->types.compiledScript,
                                                             0));
}

class TypeConstraintFreezeOwnProperty : public TypeConstraint
{
public:
    JSScript *script;

    bool updated;
    bool configurable;

    TypeConstraintFreezeOwnProperty(JSScript *script, bool configurable)
        : TypeConstraint("freezeOwnProperty"),
          script(script), updated(false), configurable(configurable)
    {}

    void newType(JSContext *cx, TypeSet *source, Type type) {}

    void newPropertyState(JSContext *cx, TypeSet *source)
    {
        if (updated)
            return;
        if (source->isOwnProperty(configurable)) {
            updated = true;
            cx->compartment->types.addPendingRecompile(cx, script);
        }
    }
};

static void
CheckNewScriptProperties(JSContext *cx, TypeObject *type, JSFunction *fun);

bool
TypeSet::isOwnProperty(JSContext *cx, TypeObject *object, bool configurable)
{
    /*
     * Everywhere compiled code depends on definite properties associated with
     * a type object's newScript, we need to make sure there are constraints
     * in place which will mark those properties as configured should the
     * definite properties be invalidated.
     */
    if (object->flags & OBJECT_FLAG_NEW_SCRIPT_REGENERATE) {
        if (object->newScript) {
            CheckNewScriptProperties(cx, object, object->newScript->fun);
        } else {
            JS_ASSERT(object->flags & OBJECT_FLAG_NEW_SCRIPT_CLEARED);
            object->flags &= ~OBJECT_FLAG_NEW_SCRIPT_REGENERATE;
        }
    }

    if (isOwnProperty(configurable))
        return true;

    add(cx, ArenaNew<TypeConstraintFreezeOwnProperty>(cx->compartment->pool,
                                                      cx->compartment->types.compiledScript,
                                                      configurable), false);
    return false;
}

bool
TypeSet::knownNonEmpty(JSContext *cx)
{
    if (baseFlags() != 0 || baseObjectCount() != 0)
        return true;

    add(cx, ArenaNew<TypeConstraintFreeze>(cx->compartment->pool,
                                           cx->compartment->types.compiledScript), false);

    return false;
}

int
TypeSet::getTypedArrayType(JSContext *cx)
{
    int arrayType = TypedArray::TYPE_MAX;
    unsigned count = getObjectCount();

    for (unsigned i = 0; i < count; i++) {
        JSObject *proto = NULL;
        if (JSObject *object = getSingleObject(i)) {
            proto = object->getProto();
        } else if (TypeObject *object = getTypeObject(i)) {
            JS_ASSERT(!object->hasAnyFlags(OBJECT_FLAG_NON_TYPED_ARRAY));
            proto = object->proto;
        }
        if (!proto)
            continue;

        int objArrayType = proto->getClass() - TypedArray::slowClasses;
        JS_ASSERT(objArrayType >= 0 && objArrayType < TypedArray::TYPE_MAX);

        /*
         * Set arrayType to the type of the first array. Return if there is an array
         * of another type.
         */
        if (arrayType == TypedArray::TYPE_MAX)
            arrayType = objArrayType;
        else if (arrayType != objArrayType)
            return TypedArray::TYPE_MAX;
    }

    /*
     * Assume the caller checked that OBJECT_FLAG_NON_TYPED_ARRAY is not set.
     * This means the set contains at least one object because sets with no
     * objects have all object flags.
     */
    JS_ASSERT(arrayType != TypedArray::TYPE_MAX);

    /* Recompile when another typed array is added to this set. */
    addFreeze(cx);

    return arrayType;
}

JSObject *
TypeSet::getSingleton(JSContext *cx, bool freeze)
{
    if (baseFlags() != 0 || baseObjectCount() != 1)
        return NULL;

    JSObject *obj = getSingleObject(0);
    if (!obj)
        return NULL;

    if (freeze) {
        add(cx, ArenaNew<TypeConstraintFreeze>(cx->compartment->pool,
                                               cx->compartment->types.compiledScript), false);
    }

    return obj;
}

static inline bool
TypeHasGlobal(Type type, JSObject *global)
{
    if (type.isUnknown() || type.isAnyObject())
        return false;

    if (type.isSingleObject())
        return type.singleObject()->getGlobal() == global;

    if (type.isTypeObject())
        return type.typeObject()->getGlobal() == global;

    JS_ASSERT(type.isPrimitive());
    return true;
}

class TypeConstraintFreezeGlobal : public TypeConstraint
{
public:
    JSScript *script;
    JSObject *global;

    TypeConstraintFreezeGlobal(JSScript *script, JSObject *global)
        : TypeConstraint("freezeGlobal"), script(script), global(global)
    {
        JS_ASSERT(global);
    }

    void newType(JSContext *cx, TypeSet *source, Type type)
    {
        if (!global || TypeHasGlobal(type, global))
            return;

        global = NULL;
        cx->compartment->types.addPendingRecompile(cx, script);
    }
};

bool
TypeSet::hasGlobalObject(JSContext *cx, JSObject *global)
{
    if (unknownObject())
        return false;

    unsigned count = getObjectCount();
    for (unsigned i = 0; i < count; i++) {
        TypeObjectKey *object = getObject(i);
        if (object && !TypeHasGlobal(Type::ObjectType(object), global))
            return false;
    }

    add(cx, ArenaNew<TypeConstraintFreezeGlobal>(cx->compartment->pool,
                                                 cx->compartment->types.compiledScript,
                                                 global), false);

    return true;
}

/////////////////////////////////////////////////////////////////////
// TypeCompartment
/////////////////////////////////////////////////////////////////////

TypeObject types::emptyTypeObject(NULL, false, true);

void
TypeCompartment::init(JSContext *cx)
{
    PodZero(this);

#ifndef JS_CPU_ARM
    if (cx && cx->getRunOptions() & JSOPTION_TYPE_INFERENCE)
        inferenceEnabled = true;
#endif
}

TypeObject *
TypeCompartment::newTypeObject(JSContext *cx, JSScript *script,
                               JSProtoKey key, JSObject *proto, bool unknown)
{
    TypeObject *object = NewGCThing<TypeObject>(cx, gc::FINALIZE_TYPE_OBJECT, sizeof(TypeObject));
    if (!object)
        return NULL;
    new(object) TypeObject(proto, key == JSProto_Function, unknown);

    if (!cx->typeInferenceEnabled())
        object->flags |= OBJECT_FLAG_UNKNOWN_MASK;
    else
        object->setFlagsFromKey(cx, key);

    return object;
}

TypeObject *
TypeCompartment::newAllocationSiteTypeObject(JSContext *cx, const AllocationSiteKey &key)
{
    AutoEnterTypeInference enter(cx);

    if (!allocationSiteTable) {
        allocationSiteTable = cx->new_<AllocationSiteTable>();
        if (!allocationSiteTable || !allocationSiteTable->init()) {
            cx->compartment->types.setPendingNukeTypes(cx);
            return NULL;
        }
    }

    AllocationSiteTable::AddPtr p = allocationSiteTable->lookupForAdd(key);
    JS_ASSERT(!p);

    JSObject *proto;
    if (!js_GetClassPrototype(cx, key.script->global(), key.kind, &proto, NULL))
        return NULL;

    TypeObject *res = newTypeObject(cx, key.script, key.kind, proto);
    if (!res) {
        cx->compartment->types.setPendingNukeTypes(cx);
        return NULL;
    }

    jsbytecode *pc = key.script->code + key.offset;
    UntrapOpcode untrap(cx, key.script, pc);

    if (JSOp(*pc) == JSOP_NEWOBJECT) {
        /*
         * This object is always constructed the same way and will not be
         * observed by other code before all properties have been added. Mark
         * all the properties as definite properties of the object.
         */
        JSObject *baseobj = key.script->getObject(GET_SLOTNO(pc));

        if (!res->addDefiniteProperties(cx, baseobj))
            return NULL;
    }

    if (!allocationSiteTable->add(p, key, res)) {
        cx->compartment->types.setPendingNukeTypes(cx);
        return NULL;
    }

    return res;
}

static inline jsid
GetAtomId(JSContext *cx, JSScript *script, const jsbytecode *pc, unsigned offset)
{
    unsigned index = js_GetIndexFromBytecode(cx, script, (jsbytecode*) pc, offset);
    return MakeTypeId(cx, ATOM_TO_JSID(script->getAtom(index)));
}

static inline jsid
GetGlobalId(JSContext *cx, JSScript *script, const jsbytecode *pc)
{
    unsigned index = GET_SLOTNO(pc);
    return MakeTypeId(cx, ATOM_TO_JSID(script->getGlobalAtom(index)));
}

static inline JSObject *
GetScriptObject(JSContext *cx, JSScript *script, const jsbytecode *pc, unsigned offset)
{
    unsigned index = js_GetIndexFromBytecode(cx, script, (jsbytecode*) pc, offset);
    return script->getObject(index);
}

static inline const Value &
GetScriptConst(JSContext *cx, JSScript *script, const jsbytecode *pc)
{
    unsigned index = js_GetIndexFromBytecode(cx, script, (jsbytecode*) pc, 0);
    return script->getConst(index);
}

bool
types::UseNewType(JSContext *cx, JSScript *script, jsbytecode *pc)
{
    JS_ASSERT(cx->typeInferenceEnabled());

    UntrapOpcode untrap(cx, script, pc);

    /*
     * Make a heuristic guess at a use of JSOP_NEW that the constructed object
     * should have a fresh type object. We do this when the NEW is immediately
     * followed by a simple assignment to an object's .prototype field.
     * This is designed to catch common patterns for subclassing in JS:
     *
     * function Super() { ... }
     * function Sub1() { ... }
     * function Sub2() { ... }
     *
     * Sub1.prototype = new Super();
     * Sub2.prototype = new Super();
     *
     * Using distinct type objects for the particular prototypes of Sub1 and
     * Sub2 lets us continue to distinguish the two subclasses and any extra
     * properties added to those prototype objects.
     */
    if (JSOp(*pc) != JSOP_NEW)
        return false;
    pc += JSOP_NEW_LENGTH;
    if (JSOp(*pc) == JSOP_SETPROP) {
        jsid id = GetAtomId(cx, script, pc, 0);
        if (id == id_prototype(cx))
            return true;
    }

    return false;
}

void
TypeCompartment::growPendingArray(JSContext *cx)
{
    unsigned newCapacity = js::Max(unsigned(100), pendingCapacity * 2);
    PendingWork *newArray = (PendingWork *) OffTheBooks::calloc_(newCapacity * sizeof(PendingWork));
    if (!newArray) {
        cx->compartment->types.setPendingNukeTypes(cx);
        return;
    }

    memcpy(newArray, pendingArray, pendingCount * sizeof(PendingWork));
    cx->free_(pendingArray);

    pendingArray = newArray;
    pendingCapacity = newCapacity;
}

void
TypeCompartment::processPendingRecompiles(JSContext *cx)
{
    /* Steal the list of scripts to recompile, else we will try to recursively recompile them. */
    Vector<JSScript*> *pending = pendingRecompiles;
    pendingRecompiles = NULL;

    JS_ASSERT(!pending->empty());

#ifdef JS_METHODJIT

    mjit::ExpandInlineFrames(cx->compartment);

    for (unsigned i = 0; i < pending->length(); i++) {
        JSScript *script = (*pending)[i];
        mjit::Recompiler recompiler(cx, script);
        if (script->hasJITCode())
            recompiler.recompile();
    }

#endif /* JS_METHODJIT */

    cx->delete_(pending);
}

void
TypeCompartment::setPendingNukeTypes(JSContext *cx)
{
    JS_ASSERT(compartment()->activeInference);
    if (!pendingNukeTypes) {
        if (cx->compartment)
            js_ReportOutOfMemory(cx);
        pendingNukeTypes = true;
    }
}

void
TypeCompartment::nukeTypes(JSContext *cx)
{
    JS_ASSERT(this == &cx->compartment->types);

    /*
     * This is the usual response if we encounter an OOM while adding a type
     * or resolving type constraints. Reset the compartment to not use type
     * inference, and recompile all scripts.
     *
     * Because of the nature of constraint-based analysis (add constraints, and
     * iterate them until reaching a fixpoint), we can't undo an add of a type set,
     * and merely aborting the operation which triggered the add will not be
     * sufficient for correct behavior as we will be leaving the types in an
     * inconsistent state.
     */
    JS_ASSERT(pendingNukeTypes);
    if (pendingRecompiles) {
        cx->free_(pendingRecompiles);
        pendingRecompiles = NULL;
    }

    /*
     * We may or may not be under the GC. In either case don't allocate, and
     * acquire the GC lock so we can update inferenceEnabled for all contexts.
     */

#ifdef JS_THREADSAFE
    Maybe<AutoLockGC> maybeLock;
    if (!cx->runtime->gcMarkAndSweep)
        maybeLock.construct(cx->runtime);
#endif

    inferenceEnabled = false;

    /* Update the cached inferenceEnabled bit in all contexts. */
    for (JSCList *cl = cx->runtime->contextList.next;
         cl != &cx->runtime->contextList;
         cl = cl->next) {
        JSContext *cx = JSContext::fromLinkField(cl);
        cx->setCompartment(cx->compartment);
    }

#ifdef JS_METHODJIT

    JSCompartment *compartment = cx->compartment;
    mjit::ExpandInlineFrames(compartment);

    /* Throw away all JIT code in the compartment, but leave everything else alone. */

    for (gc::CellIter i(cx, cx->compartment, gc::FINALIZE_SCRIPT); !i.done(); i.next()) {
        JSScript *script = i.get<JSScript>();
        if (script->hasJITCode()) {
            mjit::Recompiler recompiler(cx, script);
            recompiler.recompile();
        }
    }
#endif /* JS_METHODJIT */

}

void
TypeCompartment::addPendingRecompile(JSContext *cx, JSScript *script)
{
#ifdef JS_METHODJIT
    if (!script->jitNormal && !script->jitCtor) {
        /* Scripts which haven't been compiled yet don't need to be recompiled. */
        return;
    }

    if (!pendingRecompiles) {
        pendingRecompiles = cx->new_< Vector<JSScript*> >(cx);
        if (!pendingRecompiles) {
            cx->compartment->types.setPendingNukeTypes(cx);
            return;
        }
    }

    for (unsigned i = 0; i < pendingRecompiles->length(); i++) {
        if (script == (*pendingRecompiles)[i])
            return;
    }

    if (!pendingRecompiles->append(script)) {
        cx->compartment->types.setPendingNukeTypes(cx);
        return;
    }
#endif
}

void
TypeCompartment::monitorBytecode(JSContext *cx, JSScript *script, uint32 offset,
                                 bool returnOnly)
{
    ScriptAnalysis *analysis = script->analysis();
    JS_ASSERT(analysis->ranInference());

    jsbytecode *pc = script->code + offset;
    UntrapOpcode untrap(cx, script, pc);

    JS_ASSERT_IF(returnOnly, js_CodeSpec[*pc].format & JOF_INVOKE);

    Bytecode &code = analysis->getCode(pc);

    if (returnOnly ? code.monitoredTypesReturn : code.monitoredTypes)
        return;

    InferSpew(ISpewOps, "addMonitorNeeded:%s #%u:%05u",
              returnOnly ? " returnOnly" : "", script->id(), offset);

    /* Dynamically monitor this call to keep track of its result types. */
    if (js_CodeSpec[*pc].format & JOF_INVOKE)
        code.monitoredTypesReturn = true;

    if (!returnOnly)
        code.monitoredTypes = true;

    cx->compartment->types.addPendingRecompile(cx, script);

    /* Trigger recompilation of any inline callers. */
    if (script->hasFunction && !script->function()->hasLazyType())
        ObjectStateChange(cx, script->function()->type(), false, true);
}

void
TypeCompartment::markSetsUnknown(JSContext *cx, TypeObject *target)
{
    JS_ASSERT(this == &cx->compartment->types);
    JS_ASSERT(!(target->flags & OBJECT_FLAG_SETS_MARKED_UNKNOWN));
    JS_ASSERT(!target->singleton);
    JS_ASSERT(target->unknownProperties());
    target->flags |= OBJECT_FLAG_SETS_MARKED_UNKNOWN;

    AutoEnterTypeInference enter(cx);

    /*
     * Mark both persistent and transient type sets which contain obj as having
     * a generic object type. It is not sufficient to mark just the persistent
     * sets, as analysis of individual opcodes can pull type objects from
     * static information (like initializer objects at various offsets).
     * 
     * We make a list of properties to update and fix them afterwards, as adding
     * types can't be done while iterating over cells as it can potentially make
     * new type objects as well or trigger GC.
     */
    Vector<TypeSet *> pending(cx);
    for (gc::CellIter i(cx, cx->compartment, gc::FINALIZE_TYPE_OBJECT); !i.done(); i.next()) {
        TypeObject *object = i.get<TypeObject>();

        unsigned count = object->getPropertyCount();
        for (unsigned i = 0; i < count; i++) {
            Property *prop = object->getProperty(i);
            if (prop && prop->types.hasType(Type::ObjectType(target))) {
                if (!pending.append(&prop->types))
                    cx->compartment->types.setPendingNukeTypes(cx);
            }
        }
    }

    for (unsigned i = 0; i < pending.length(); i++)
        pending[i]->addType(cx, Type::AnyObjectType());

    for (gc::CellIter i(cx, cx->compartment, gc::FINALIZE_SCRIPT); !i.done(); i.next()) {
        JSScript *script = i.get<JSScript>();
        if (script->types) {
            unsigned count = TypeScript::NumTypeSets(script);
            TypeSet *typeArray = script->types->typeArray();
            for (unsigned i = 0; i < count; i++) {
                if (typeArray[i].hasType(Type::ObjectType(target)))
                    typeArray[i].addType(cx, Type::AnyObjectType());
            }
        }
        if (script->hasAnalysis() && script->analysis()->ranInference()) {
            for (unsigned i = 0; i < script->length; i++) {
                if (!script->analysis()->maybeCode(i))
                    continue;
                jsbytecode *pc = script->code + i;
                UntrapOpcode untrap(cx, script, pc);
                if (js_CodeSpec[*pc].format & JOF_DECOMPOSE)
                    continue;
                unsigned defCount = GetDefCount(script, i);
                if (ExtendedDef(pc))
                    defCount++;
                for (unsigned j = 0; j < defCount; j++) {
                    TypeSet *types = script->analysis()->pushedTypes(pc, j);
                    if (types->hasType(Type::ObjectType(target)))
                        types->addType(cx, Type::AnyObjectType());
                }
            }
        }
    }
}

void
ScriptAnalysis::addTypeBarrier(JSContext *cx, const jsbytecode *pc, TypeSet *target, Type type)
{
    Bytecode &code = getCode(pc);

    if (!type.isUnknown() && !type.isAnyObject() &&
        type.isObject() && target->getObjectCount() >= BARRIER_OBJECT_LIMIT) {
        /* Ignore this barrier, just add the type to the target. */
        target->addType(cx, type);
        return;
    }

    if (!code.typeBarriers) {
        /*
         * Adding type barriers at a bytecode which did not have them before
         * will trigger recompilation. If there were already type barriers,
         * however, do not trigger recompilation (the script will be recompiled
         * if any of the barriers is ever violated).
         */
        cx->compartment->types.addPendingRecompile(cx, script);

        /* Trigger recompilation of any inline callers. */
        if (script->hasFunction && !script->function()->hasLazyType())
            ObjectStateChange(cx, script->function()->type(), false, true);
    }

    /* Ignore duplicate barriers. */
    TypeBarrier *barrier = code.typeBarriers;
    while (barrier) {
        if (barrier->target == target && barrier->type == type && !barrier->singleton)
            return;
        barrier = barrier->next;
    }

    InferSpew(ISpewOps, "typeBarrier: #%u:%05u: %sT%p%s %s",
              script->id(), pc - script->code,
              InferSpewColor(target), target, InferSpewColorReset(),
              TypeString(type));

    barrier = ArenaNew<TypeBarrier>(cx->compartment->pool, target, type,
                                    (JSObject *) NULL, JSID_VOID);

    barrier->next = code.typeBarriers;
    code.typeBarriers = barrier;
}

void
ScriptAnalysis::addSingletonTypeBarrier(JSContext *cx, const jsbytecode *pc, TypeSet *target, JSObject *singleton, jsid singletonId)
{
    JS_ASSERT(singletonId == MakeTypeId(cx, singletonId) && !JSID_IS_VOID(singletonId));

    Bytecode &code = getCode(pc);

    if (!code.typeBarriers) {
        /* Trigger recompilation as for normal type barriers. */
        cx->compartment->types.addPendingRecompile(cx, script);
        if (script->hasFunction && !script->function()->hasLazyType())
            ObjectStateChange(cx, script->function()->type(), false, true);
    }

    InferSpew(ISpewOps, "singletonTypeBarrier: #%u:%05u: %sT%p%s %p %s",
              script->id(), pc - script->code,
              InferSpewColor(target), target, InferSpewColorReset(),
              (void *) singleton, TypeIdString(singletonId));

    TypeBarrier *barrier =
        ArenaNew<TypeBarrier>(cx->compartment->pool, target, Type::UndefinedType(),
                              singleton, singletonId);

    barrier->next = code.typeBarriers;
    code.typeBarriers = barrier;
}

static void
PrintScriptTypeCallback(JSContext *cx, void *data, void *thing,
                        JSGCTraceKind traceKind, size_t thingSize)
{
    JS_ASSERT(!data);
    JS_ASSERT(traceKind == JSTRACE_SCRIPT);
    JSScript *script = static_cast<JSScript *>(thing);
    if (script->hasAnalysis() && script->analysis()->ranInference())
        script->analysis()->printTypes(cx);
}

#ifdef DEBUG
static void
PrintObjectCallback(JSContext *cx, void *data, void *thing,
                    JSGCTraceKind traceKind, size_t thingSize)
{
    JS_ASSERT(traceKind == JSTRACE_OBJECT);
    TypeObject *object = (TypeObject *) thing;
    object->print(cx);
}
#endif

void
TypeCompartment::print(JSContext *cx, bool force)
{
    JSCompartment *compartment = this->compartment();

    if (!force && !InferSpewActive(ISpewResult))
        return;

    {
        AutoUnlockGC unlock(cx->runtime);
        IterateCells(cx, compartment, gc::FINALIZE_SCRIPT, cx, PrintScriptTypeCallback);
    }

#ifdef DEBUG
    {
        AutoUnlockGC unlock(cx->runtime);
        IterateCells(cx, compartment, gc::FINALIZE_TYPE_OBJECT, NULL, PrintObjectCallback);
    }
#endif

    printf("Counts: ");
    for (unsigned count = 0; count < TYPE_COUNT_LIMIT; count++) {
        if (count)
            printf("/");
        printf("%u", typeCounts[count]);
    }
    printf(" (%u over)\n", typeCountOver);

    printf("Recompilations: %u\n", recompilations);
}

/////////////////////////////////////////////////////////////////////
// TypeCompartment tables
/////////////////////////////////////////////////////////////////////

/*
 * The arrayTypeTable and objectTypeTable are per-compartment tables for making
 * common type objects to model the contents of large script singletons and
 * JSON objects. These are vanilla Arrays and native Objects, so we distinguish
 * the types of different ones by looking at the types of their properties.
 *
 * All singleton/JSON arrays which have the same prototype, are homogenous and
 * of the same element type will share a type object. All singleton/JSON
 * objects which have the same shape and property types will also share a type
 * object. We don't try to collate arrays or objects that have type mismatches.
 */

static inline bool
NumberTypes(Type a, Type b)
{
    return (a.isPrimitive(JSVAL_TYPE_INT32) || a.isPrimitive(JSVAL_TYPE_DOUBLE))
        && (b.isPrimitive(JSVAL_TYPE_INT32) || b.isPrimitive(JSVAL_TYPE_DOUBLE));
}

/*
 * As for GetValueType, but requires object types to be non-singletons with
 * their default prototype. These are the only values that should appear in
 * arrays and objects whose type can be fixed.
 */
static inline Type
GetValueTypeForTable(JSContext *cx, const Value &v)
{
    Type type = GetValueType(cx, v);
    JS_ASSERT(!type.isSingleObject());
    JS_ASSERT_IF(type.isTypeObject(), type.typeObject() != &emptyTypeObject);
    return type;
}

struct types::ArrayTableKey
{
    Type type;
    JSObject *proto;

    ArrayTableKey()
        : type(Type::UndefinedType()), proto(NULL)
    {}

    typedef ArrayTableKey Lookup;

    static inline uint32 hash(const ArrayTableKey &v) {
        return (uint32) (v.type.raw() ^ ((uint32)(size_t)v.proto >> 2));
    }

    static inline bool match(const ArrayTableKey &v1, const ArrayTableKey &v2) {
        return v1.type == v2.type && v1.proto == v2.proto;
    }
};

void
TypeCompartment::fixArrayType(JSContext *cx, JSObject *obj)
{
    AutoEnterTypeInference enter(cx);

    if (!arrayTypeTable) {
        arrayTypeTable = cx->new_<ArrayTypeTable>();
        if (!arrayTypeTable || !arrayTypeTable->init()) {
            arrayTypeTable = NULL;
            cx->compartment->types.setPendingNukeTypes(cx);
            return;
        }
    }

    /*
     * If the array is of homogenous type, pick a type object which will be
     * shared with all other singleton/JSON arrays of the same type.
     * If the array is heterogenous, keep the existing type object, which has
     * unknown properties.
     */
    JS_ASSERT(obj->isPackedDenseArray());

    unsigned len = obj->getDenseArrayInitializedLength();
    if (len == 0)
        return;

    Type type = GetValueTypeForTable(cx, obj->getDenseArrayElement(0));

    for (unsigned i = 1; i < len; i++) {
        Type ntype = GetValueTypeForTable(cx, obj->getDenseArrayElement(i));
        if (ntype != type) {
            if (NumberTypes(type, ntype))
                type = Type::DoubleType();
            else
                return;
        }
    }

    ArrayTableKey key;
    key.type = type;
    key.proto = obj->getProto();
    ArrayTypeTable::AddPtr p = arrayTypeTable->lookupForAdd(key);

    if (p) {
        obj->setType(p->value);
    } else {
        /* Make a new type to use for future arrays with the same elements. */
        TypeObject *objType = newTypeObject(cx, NULL, JSProto_Array, obj->getProto());
        if (!objType) {
            cx->compartment->types.setPendingNukeTypes(cx);
            return;
        }
        obj->setType(objType);

        if (!objType->unknownProperties())
            objType->addPropertyType(cx, JSID_VOID, type);

        if (!arrayTypeTable->relookupOrAdd(p, key, objType)) {
            cx->compartment->types.setPendingNukeTypes(cx);
            return;
        }
    }
}

/*
 * N.B. We could also use the initial shape of the object (before its type is
 * fixed) as the key in the object table, but since all references in the table
 * are weak the hash entries would usually be collected on GC even if objects
 * with the new type/shape are still live.
 */
struct types::ObjectTableKey
{
    jsid *ids;
    uint32 nslots;
    uint32 nfixed;
    JSObject *proto;

    typedef JSObject * Lookup;

    static inline uint32 hash(JSObject *obj) {
        return (uint32) (JSID_BITS(obj->lastProperty()->propid) ^
                         obj->slotSpan() ^ obj->numFixedSlots() ^
                         ((uint32)(size_t)obj->getProto() >> 2));
    }

    static inline bool match(const ObjectTableKey &v, JSObject *obj) {
        if (obj->slotSpan() != v.nslots ||
            obj->numFixedSlots() != v.nfixed ||
            obj->getProto() != v.proto) {
            return false;
        }
        const Shape *shape = obj->lastProperty();
        while (!JSID_IS_EMPTY(shape->propid)) {
            if (shape->propid != v.ids[shape->slot])
                return false;
            shape = shape->previous();
        }
        return true;
    }
};

struct types::ObjectTableEntry
{
    TypeObject *object;
    Type *types;
};

void
TypeCompartment::fixObjectType(JSContext *cx, JSObject *obj)
{
    AutoEnterTypeInference enter(cx);

    if (!objectTypeTable) {
        objectTypeTable = cx->new_<ObjectTypeTable>();
        if (!objectTypeTable || !objectTypeTable->init()) {
            objectTypeTable = NULL;
            cx->compartment->types.setPendingNukeTypes(cx);
            return;
        }
    }

    /*
     * Use the same type object for all singleton/JSON arrays with the same
     * base shape, i.e. the same fields written in the same order. If there
     * is a type mismatch with previous objects of the same shape, use the
     * generic unknown type.
     */
    JS_ASSERT(obj->isObject());

    if (obj->slotSpan() == 0 || obj->inDictionaryMode())
        return;

    ObjectTypeTable::AddPtr p = objectTypeTable->lookupForAdd(obj);
    const Shape *baseShape = obj->lastProperty();

    if (p) {
        /* The lookup ensures the shape matches, now check that the types match. */
        Type *types = p->value.types;
        for (unsigned i = 0; i < obj->slotSpan(); i++) {
            Type ntype = GetValueTypeForTable(cx, obj->getSlot(i));
            if (ntype != types[i]) {
                if (NumberTypes(ntype, types[i])) {
                    if (types[i].isPrimitive(JSVAL_TYPE_INT32)) {
                        types[i] = Type::DoubleType();
                        const Shape *shape = baseShape;
                        while (!JSID_IS_EMPTY(shape->propid)) {
                            if (shape->slot == i) {
                                Type type = Type::DoubleType();
                                if (!p->value.object->unknownProperties()) {
                                    jsid id = MakeTypeId(cx, shape->propid);
                                    p->value.object->addPropertyType(cx, id, type);
                                }
                                break;
                            }
                            shape = shape->previous();
                        }
                    }
                } else {
                    return;
                }
            }
        }

        obj->setType(p->value.object);
    } else {
        /* Make a new type to use for the object and similar future ones. */
        TypeObject *objType = newTypeObject(cx, NULL, JSProto_Object, obj->getProto());
        if (!objType || !objType->addDefiniteProperties(cx, obj)) {
            cx->compartment->types.setPendingNukeTypes(cx);
            return;
        }

        jsid *ids = (jsid *) cx->calloc_(obj->slotSpan() * sizeof(jsid));
        if (!ids) {
            cx->compartment->types.setPendingNukeTypes(cx);
            return;
        }

        Type *types = (Type *) cx->calloc_(obj->slotSpan() * sizeof(Type));
        if (!types) {
            cx->compartment->types.setPendingNukeTypes(cx);
            return;
        }

        const Shape *shape = baseShape;
        while (!JSID_IS_EMPTY(shape->propid)) {
            ids[shape->slot] = shape->propid;
            types[shape->slot] = GetValueTypeForTable(cx, obj->getSlot(shape->slot));
            if (!objType->unknownProperties()) {
                jsid id = MakeTypeId(cx, shape->propid);
                objType->addPropertyType(cx, id, types[shape->slot]);
            }
            shape = shape->previous();
        }

        ObjectTableKey key;
        key.ids = ids;
        key.nslots = obj->slotSpan();
        key.nfixed = obj->numFixedSlots();
        key.proto = obj->getProto();
        JS_ASSERT(ObjectTableKey::match(key, obj));

        ObjectTableEntry entry;
        entry.object = objType;
        entry.types = types;

        p = objectTypeTable->lookupForAdd(obj);
        if (!objectTypeTable->add(p, key, entry)) {
            cx->compartment->types.setPendingNukeTypes(cx);
            return;
        }

        obj->setType(objType);
    }
}

/////////////////////////////////////////////////////////////////////
// TypeObject
/////////////////////////////////////////////////////////////////////

void
TypeObject::getFromPrototypes(JSContext *cx, jsid id, TypeSet *types, bool force)
{
    if (!force && types->hasPropagatedProperty())
        return;

    types->setPropagatedProperty();

    if (!proto)
        return;

    if (proto->getType(cx)->unknownProperties()) {
        types->addType(cx, Type::UnknownType());
        return;
    }

    TypeSet *protoTypes = proto->type()->getProperty(cx, id, false);
    if (!protoTypes)
        return;

    protoTypes->addSubset(cx, types);

    proto->type()->getFromPrototypes(cx, id, protoTypes);
}

static inline void
UpdatePropertyType(JSContext *cx, TypeSet *types, JSObject *obj, const Shape *shape, bool force)
{
    if (shape->hasGetterValue() || shape->hasSetterValue()) {
        types->addType(cx, Type::UnknownType());
    } else if (shape->hasDefaultGetterOrIsMethod() && shape->slot != SHAPE_INVALID_SLOT) {
        const Value &value = obj->nativeGetSlot(shape->slot);

        /*
         * Don't add initial undefined types for singleton properties that are
         * not collated into the JSID_VOID property (see propertySet comment).
         */
        if (!force && value.isUndefined())
            return;

        Type type = GetValueType(cx, value);
        types->addType(cx, type);
    }
}

bool
TypeObject::addProperty(JSContext *cx, jsid id, Property **pprop)
{
    JS_ASSERT(!*pprop);
    Property *base = ArenaNew<Property>(cx->compartment->pool, id);
    if (!base) {
        cx->compartment->types.setPendingNukeTypes(cx);
        return false;
    }

    if (singleton) {
        /*
         * Fill the property in with any type the object already has in an
         * own property. We are only interested in plain native properties
         * which don't go through a barrier when read by the VM or jitcode.
         * We don't need to handle arrays or other JIT'ed non-natives as
         * these are not (yet) singletons.
         */

        if (JSID_IS_VOID(id)) {
            /* Go through all shapes on the object to get integer-valued properties. */
            const Shape *shape = singleton->lastProperty();
            while (!JSID_IS_EMPTY(shape->propid)) {
                if (JSID_IS_VOID(MakeTypeId(cx, shape->propid)))
                    UpdatePropertyType(cx, &base->types, singleton, shape, true);
                shape = shape->previous();
            }
        } else {
            const Shape *shape = singleton->nativeLookup(id);
            if (shape)
                UpdatePropertyType(cx, &base->types, singleton, shape, false);
        }
    }

    *pprop = base;

    InferSpew(ISpewOps, "typeSet: %sT%p%s property %s %s",
              InferSpewColor(&base->types), &base->types, InferSpewColorReset(),
              TypeObjectString(this), TypeIdString(id));

    return true;
}

bool
TypeObject::addDefiniteProperties(JSContext *cx, JSObject *obj)
{
    if (unknownProperties())
        return true;

    /* Mark all properties of obj as definite properties of this type. */
    AutoEnterTypeInference enter(cx);

    const Shape *shape = obj->lastProperty();
    while (!JSID_IS_EMPTY(shape->propid)) {
        jsid id = MakeTypeId(cx, shape->propid);
        if (!JSID_IS_VOID(id) && obj->isFixedSlot(shape->slot) &&
            shape->slot <= (TYPE_FLAG_DEFINITE_MASK >> TYPE_FLAG_DEFINITE_SHIFT)) {
            TypeSet *types = getProperty(cx, id, true);
            if (!types)
                return false;
            types->setDefinite(shape->slot);
        }
        shape = shape->previous();
    }

    return true;
}

bool
TypeObject::matchDefiniteProperties(JSObject *obj)
{
    unsigned count = getPropertyCount();
    for (unsigned i = 0; i < count; i++) {
        Property *prop = getProperty(i);
        if (!prop)
            continue;
        if (prop->types.isDefiniteProperty()) {
            unsigned slot = prop->types.definiteSlot();

            bool found = false;
            const Shape *shape = obj->lastProperty();
            while (!JSID_IS_EMPTY(shape->propid)) {
                if (shape->slot == slot && shape->propid == prop->id) {
                    found = true;
                    break;
                }
                shape = shape->previous();
            }
            if (!found)
                return false;
        }
    }

    return true;
}

inline void
InlineAddTypeProperty(JSContext *cx, TypeObject *obj, jsid id, Type type)
{
    JS_ASSERT(id == MakeTypeId(cx, id));

    AutoEnterTypeInference enter(cx);

    TypeSet *types = obj->getProperty(cx, id, true);
    if (!types || types->hasType(type))
        return;

    InferSpew(ISpewOps, "externalType: property %s %s: %s",
              TypeObjectString(obj), TypeIdString(id), TypeString(type));
    types->addType(cx, type);
}

void
TypeObject::addPropertyType(JSContext *cx, jsid id, Type type)
{
    InlineAddTypeProperty(cx, this, id, type);
}

void
TypeObject::addPropertyType(JSContext *cx, jsid id, const Value &value)
{
    InlineAddTypeProperty(cx, this, id, GetValueType(cx, value));
}

void
TypeObject::addPropertyType(JSContext *cx, const char *name, Type type)
{
    jsid id = JSID_VOID;
    if (name) {
        JSAtom *atom = js_Atomize(cx, name, strlen(name));
        if (!atom) {
            AutoEnterTypeInference enter(cx);
            cx->compartment->types.setPendingNukeTypes(cx);
            return;
        }
        id = ATOM_TO_JSID(atom);
    }
    InlineAddTypeProperty(cx, this, id, type);
}

void
TypeObject::addPropertyType(JSContext *cx, const char *name, const Value &value)
{
    addPropertyType(cx, name, GetValueType(cx, value));
}

void
TypeObject::markPropertyConfigured(JSContext *cx, jsid id)
{
    AutoEnterTypeInference enter(cx);

    id = MakeTypeId(cx, id);

    TypeSet *types = getProperty(cx, id, true);
    if (types)
        types->setOwnProperty(cx, true);
}

void
TypeObject::markStateChange(JSContext *cx)
{
    if (unknownProperties())
        return;

    AutoEnterTypeInference enter(cx);
    TypeSet *types = maybeGetProperty(cx, JSID_EMPTY);
    if (types) {
        TypeConstraint *constraint = types->constraintList;
        while (constraint) {
            constraint->newObjectState(cx, this, true);
            constraint = constraint->next;
        }
    }
}

void
TypeObject::setFlags(JSContext *cx, TypeObjectFlags flags)
{
    if ((this->flags & flags) == flags)
        return;

    AutoEnterTypeInference enter(cx);

    if (singleton) {
        /* Make sure flags are consistent with persistent object state. */
        JS_ASSERT_IF(flags & OBJECT_FLAG_CREATED_ARGUMENTS,
                     (flags & OBJECT_FLAG_UNINLINEABLE) &&
                     interpretedFunction->script()->createdArgs);
        JS_ASSERT_IF(flags & OBJECT_FLAG_UNINLINEABLE,
                     interpretedFunction->script()->uninlineable);
        JS_ASSERT_IF(flags & OBJECT_FLAG_REENTRANT_FUNCTION,
                     interpretedFunction->script()->reentrantOuterFunction);
        JS_ASSERT_IF(flags & OBJECT_FLAG_ITERATED,
                     singleton->flags & JSObject::ITERATED);
    }

    this->flags |= flags;

    InferSpew(ISpewOps, "%s: setFlags %u", TypeObjectString(this), flags);

    ObjectStateChange(cx, this, false, false);
}

void
TypeObject::markUnknown(JSContext *cx)
{
    AutoEnterTypeInference enter(cx);

    JS_ASSERT(cx->compartment->activeInference);
    JS_ASSERT(!unknownProperties());

    if (!(flags & OBJECT_FLAG_NEW_SCRIPT_CLEARED))
        clearNewScript(cx);

    InferSpew(ISpewOps, "UnknownProperties: %s", TypeObjectString(this));

    ObjectStateChange(cx, this, true, true);

    /*
     * Existing constraints may have already been added to this object, which we need
     * to do the right thing for. We can't ensure that we will mark all unknown
     * objects before they have been accessed, as the __proto__ of a known object
     * could be dynamically set to an unknown object, and we can decide to ignore
     * properties of an object during analysis (i.e. hashmaps). Adding unknown for
     * any properties accessed already accounts for possible values read from them.
     */

    unsigned count = getPropertyCount();
    for (unsigned i = 0; i < count; i++) {
        Property *prop = getProperty(i);
        if (prop) {
            prop->types.addType(cx, Type::UnknownType());
            prop->types.setOwnProperty(cx, true);
        }
    }
}

void
TypeObject::clearNewScript(JSContext *cx)
{
    JS_ASSERT(!(flags & OBJECT_FLAG_NEW_SCRIPT_CLEARED));
    flags |= OBJECT_FLAG_NEW_SCRIPT_CLEARED;

    /*
     * It is possible for the object to not have a new script yet but to have
     * one added in the future. When analyzing properties of new scripts we mix
     * in adding constraints to trigger clearNewScript with changes to the
     * type sets themselves (from breakTypeBarriers). It is possible that we
     * could trigger one of these constraints before AnalyzeNewScriptProperties
     * has finished, in which case we want to make sure that call fails.
     */
    if (!newScript)
        return;

    AutoEnterTypeInference enter(cx);

    /*
     * Any definite properties we added due to analysis of the new script when
     * the type object was created are now invalid: objects with the same type
     * can be created by using 'new' on a different script or through some
     * other mechanism (e.g. Object.create). Rather than clear out the definite
     * bits on the object's properties, just mark such properties as having
     * been deleted/reconfigured, which will have the same effect on JITs
     * wanting to use the definite bits to optimize property accesses.
     */
    for (unsigned i = 0; i < getPropertyCount(); i++) {
        Property *prop = getProperty(i);
        if (!prop)
            continue;
        if (prop->types.isDefiniteProperty())
            prop->types.setOwnProperty(cx, true);
    }

    /*
     * If we cleared the new script while in the middle of initializing an
     * object, it will still have the new script's shape and reflect the no
     * longer correct state of the object once its initialization is completed.
     * We can't really detect the possibility of this statically, but the new
     * script keeps track of where each property is initialized so we can walk
     * the stack and fix up any such objects.
     */
    for (FrameRegsIter iter(cx); !iter.done(); ++iter) {
        StackFrame *fp = iter.fp();
        if (fp->isScriptFrame() && fp->isConstructing() &&
            fp->fun() == newScript->fun && fp->thisValue().isObject() &&
            !fp->thisValue().toObject().hasLazyType() &&
            fp->thisValue().toObject().type() == this) {
            JSObject *obj = &fp->thisValue().toObject();
            jsbytecode *pc = iter.pc();

            /* Whether all identified 'new' properties have been initialized. */
            bool finished = false;

            /* If not finished, number of properties that have been added. */
            uint32 numProperties = 0;

            /*
             * If non-zero, we are scanning initializers in a call which has
             * already finished.
             */
            size_t depth = 0;

            for (TypeNewScript::Initializer *init = newScript->initializerList;; init++) {
                uint32 offset = uint32(pc - fp->script()->code);
                if (init->kind == TypeNewScript::Initializer::SETPROP) {
                    if (!depth && init->offset > offset) {
                        /* Advanced past all properties which have been initialized. */
                        break;
                    }
                    numProperties++;
                } else if (init->kind == TypeNewScript::Initializer::FRAME_PUSH) {
                    if (depth) {
                        depth++;
                    } else if (init->offset > offset) {
                        /* Advanced past all properties which have been initialized. */
                        break;
                    } else if (init->offset == offset) {
                        StackSegment &seg = cx->stack.space().containingSegment(fp);
                        if (seg.maybefp() == fp)
                            break;
                        fp = seg.computeNextFrame(fp);
                        pc = fp->pcQuadratic(cx->stack);
                    } else {
                        /* This call has already finished. */
                        depth = 1;
                    }
                } else if (init->kind == TypeNewScript::Initializer::FRAME_POP) {
                    if (depth) {
                        depth--;
                    } else {
                        /* This call has not finished yet. */
                        break;
                    }
                } else {
                    JS_ASSERT(init->kind == TypeNewScript::Initializer::DONE);
                    finished = true;
                    break;
                }
            }

            if (!finished)
                obj->rollbackProperties(cx, numProperties);
        }
    }

    cx->free_(newScript);
    newScript = NULL;

    markStateChange(cx);
}

void
TypeObject::print(JSContext *cx)
{
    printf("%s : %s",
           TypeObjectString(this),
           proto ? TypeString(Type::ObjectType(proto)) : "(null)");

    if (unknownProperties()) {
        printf(" unknown");
    } else {
        if (!hasAnyFlags(OBJECT_FLAG_NON_PACKED_ARRAY))
            printf(" packed");
        if (!hasAnyFlags(OBJECT_FLAG_NON_DENSE_ARRAY))
            printf(" dense");
        if (!hasAnyFlags(OBJECT_FLAG_NON_TYPED_ARRAY))
            printf(" typed");
        if (hasAnyFlags(OBJECT_FLAG_UNINLINEABLE))
            printf(" uninlineable");
        if (hasAnyFlags(OBJECT_FLAG_SPECIAL_EQUALITY))
            printf(" specialEquality");
        if (hasAnyFlags(OBJECT_FLAG_ITERATED))
            printf(" iterated");
    }

    unsigned count = getPropertyCount();

    if (count == 0) {
        printf(" {}\n");
        return;
    }

    printf(" {");

    for (unsigned i = 0; i < count; i++) {
        Property *prop = getProperty(i);
        if (prop) {
            printf("\n    %s:", TypeIdString(prop->id));
            prop->types.print(cx);
        }
    }

    printf("\n}\n");
}

/////////////////////////////////////////////////////////////////////
// Type Analysis
/////////////////////////////////////////////////////////////////////

/*
 * If the bytecode immediately following code/pc is a test of the value
 * pushed by code, that value should be marked as possibly void.
 */
static inline bool
CheckNextTest(jsbytecode *pc)
{
    jsbytecode *next = pc + GetBytecodeLength(pc);
    switch ((JSOp)*next) {
      case JSOP_IFEQ:
      case JSOP_IFNE:
      case JSOP_NOT:
      case JSOP_OR:
      case JSOP_ORX:
      case JSOP_AND:
      case JSOP_ANDX:
      case JSOP_TYPEOF:
      case JSOP_TYPEOFEXPR:
        return true;
      default:
        /* TRAP ok here */
        return false;
    }
}

static inline TypeObject *
GetInitializerType(JSContext *cx, JSScript *script, jsbytecode *pc)
{
    if (!script->hasGlobal())
        return NULL;

    UntrapOpcode untrap(cx, script, pc);

    JSOp op = JSOp(*pc);
    JS_ASSERT(op == JSOP_NEWARRAY || op == JSOP_NEWOBJECT || op == JSOP_NEWINIT);

    bool isArray = (op == JSOP_NEWARRAY || (op == JSOP_NEWINIT && pc[1] == JSProto_Array));
    return TypeScript::InitObject(cx, script, pc, isArray ? JSProto_Array : JSProto_Object);
}

/*
 * Detach nesting state for script from its parent, removing it entirely if it
 * has no children of its own. This happens when walking type information while
 * initially resolving NAME accesses, thus will not invalidate any compiler
 * dependencies.
 */
static void
DetachNestingParent(JSScript *script)
{
    TypeScriptNesting *nesting = script->nesting();

    if (!nesting || !nesting->parent)
        return;

    /* Remove from parent's list of children. */
    JSScript **pscript = &nesting->parent->nesting()->children;
    while ((*pscript)->nesting() != nesting)
        pscript = &(*pscript)->nesting()->next;
    *pscript = nesting->next;

    nesting->parent = NULL;

    /* If this nesting can have no children of its own, destroy it. */
    if (!script->isOuterFunction)
        script->clearNesting();
}

ScriptAnalysis::NameAccess
ScriptAnalysis::resolveNameAccess(JSContext *cx, jsid id, bool addDependency)
{
    JS_ASSERT(cx->typeInferenceEnabled());

    NameAccess access;
    PodZero(&access);

    if (!JSID_IS_ATOM(id))
        return access;
    JSAtom *atom = JSID_TO_ATOM(id);

    JSScript *script = this->script, *prev = NULL;
    while (script->hasFunction && script->nesting()) {
        if (!script->ensureRanInference(cx))
            return access;

        /*
         * Don't resolve names in scripts which use 'let' or 'with'. New names
         * bound here can mask variables of the script itself.
         *
         * Also, don't resolve names in scripts which are generators. Frame
         * balancing works differently for generators and we do not maintain
         * active frame counts for such scripts.
         */
        if (script->analysis()->addsScopeObjects() ||
            js_GetOpcode(cx, script, script->code) == JSOP_GENERATOR) {
            if (prev)
                DetachNestingParent(prev);
            DetachNestingParent(script);
            return access;
        }

        /* Check if the script definitely binds the identifier. */
        uintN index;
        BindingKind kind = script->bindings.lookup(cx, atom, &index);
        if (kind == ARGUMENT || kind == VARIABLE) {
            TypeObject *obj = script->function()->getType(cx);

            if (addDependency) {
                /*
                 * Record the dependency which compiled code has on the outer
                 * function being non-reentrant.
                 */
                if (TypeSet::HasObjectFlags(cx, obj, OBJECT_FLAG_REENTRANT_FUNCTION))
                    return access;
            }

            access.script = script;
            access.nesting = script->nesting();
            access.slot = (kind == ARGUMENT) ? ArgSlot(index) : LocalSlot(script, index);
            access.arg = (kind == ARGUMENT);
            access.index = index;
            return access;
        } else if (kind != NONE) {
            return access;
        }

        /*
         * If the names bound by the script are extensible (e.g. DEFFUN),
         * do not do any further checking in nested parents of the script.
         */
        if (script->analysis()->extendsScope()) {
            DetachNestingParent(script);
            return access;
        }

        if (!script->nesting()->parent)
            return access;
        prev = script;
        script = script->nesting()->parent;
    }

    return access;
}

/* Analyze type information for a single bytecode. */
bool
ScriptAnalysis::analyzeTypesBytecode(JSContext *cx, unsigned offset,
                                     TypeInferenceState &state)
{
    jsbytecode *pc = script->code + offset;
    JSOp op = (JSOp)*pc;

    Bytecode &code = getCode(offset);
    JS_ASSERT(!code.pushedTypes);

    InferSpew(ISpewOps, "analyze: #%u:%05u", script->id(), offset);

    unsigned defCount = GetDefCount(script, offset);
    if (ExtendedDef(pc))
        defCount++;

    TypeSet *pushed = ArenaArray<TypeSet>(cx->compartment->pool, defCount);
    if (!pushed)
        return false;
    PodZero(pushed, defCount);
    code.pushedTypes = pushed;

    /*
     * Add phi nodes introduced at this point to the list of all phi nodes in
     * the script. Types for these are not generated until after the script has
     * been processed, as types can flow backwards into phi nodes and the
     * source sets may not exist if we try to process these eagerly.
     */
    if (code.newValues) {
        SlotValue *newv = code.newValues;
        while (newv->slot) {
            if (newv->value.kind() != SSAValue::PHI || newv->value.phiOffset() != offset) {
                newv++;
                continue;
            }

            /*
             * The phi nodes at join points should all be unique, and every phi
             * node created should be in the phiValues list on some bytecode.
             */
            if (!state.phiNodes.append(newv->value.phiNode()))
                return false;
            TypeSet &types = newv->value.phiNode()->types;
            InferSpew(ISpewOps, "typeSet: %sT%p%s phi #%u:%05u:%u",
                      InferSpewColor(&types), &types, InferSpewColorReset(),
                      script->id(), offset, newv->slot);
            newv++;
        }
    }

    /*
     * Treat decomposed ops as no-ops, we will analyze the decomposed version
     * instead. (We do, however, need to look at introduced phi nodes).
     */
    if (js_CodeSpec[*pc].format & JOF_DECOMPOSE)
        return true;

    for (unsigned i = 0; i < defCount; i++) {
        InferSpew(ISpewOps, "typeSet: %sT%p%s pushed%u #%u:%05u",
                  InferSpewColor(&pushed[i]), &pushed[i], InferSpewColorReset(),
                  i, script->id(), offset);
    }

    /* Add type constraints for the various opcodes. */
    switch (op) {

        /* Nop bytecodes. */
      case JSOP_POP:
      case JSOP_NOP:
      case JSOP_TRACE:
      case JSOP_NOTRACE:
      case JSOP_GOTO:
      case JSOP_GOTOX:
      case JSOP_IFEQ:
      case JSOP_IFEQX:
      case JSOP_IFNE:
      case JSOP_IFNEX:
      case JSOP_LINENO:
      case JSOP_DEFCONST:
      case JSOP_LEAVEWITH:
      case JSOP_LEAVEBLOCK:
      case JSOP_RETRVAL:
      case JSOP_ENDITER:
      case JSOP_THROWING:
      case JSOP_GOSUB:
      case JSOP_GOSUBX:
      case JSOP_RETSUB:
      case JSOP_CONDSWITCH:
      case JSOP_DEFAULT:
      case JSOP_DEFAULTX:
      case JSOP_POPN:
      case JSOP_UNBRANDTHIS:
      case JSOP_STARTXML:
      case JSOP_STARTXMLEXPR:
      case JSOP_DEFXMLNS:
      case JSOP_SHARPINIT:
      case JSOP_INDEXBASE:
      case JSOP_INDEXBASE1:
      case JSOP_INDEXBASE2:
      case JSOP_INDEXBASE3:
      case JSOP_RESETBASE:
      case JSOP_RESETBASE0:
      case JSOP_BLOCKCHAIN:
      case JSOP_NULLBLOCKCHAIN:
      case JSOP_POPV:
      case JSOP_DEBUGGER:
      case JSOP_SETCALL:
      case JSOP_TABLESWITCH:
      case JSOP_TABLESWITCHX:
      case JSOP_LOOKUPSWITCH:
      case JSOP_LOOKUPSWITCHX:
      case JSOP_TRY:
        break;

        /* Bytecodes pushing values of known type. */
      case JSOP_VOID:
      case JSOP_PUSH:
        pushed[0].addType(cx, Type::UndefinedType());
        break;
      case JSOP_ZERO:
      case JSOP_ONE:
      case JSOP_INT8:
      case JSOP_INT32:
      case JSOP_UINT16:
      case JSOP_UINT24:
      case JSOP_BITAND:
      case JSOP_BITOR:
      case JSOP_BITXOR:
      case JSOP_BITNOT:
      case JSOP_RSH:
      case JSOP_LSH:
      case JSOP_URSH:
        pushed[0].addType(cx, Type::Int32Type());
        break;
      case JSOP_FALSE:
      case JSOP_TRUE:
      case JSOP_EQ:
      case JSOP_NE:
      case JSOP_LT:
      case JSOP_LE:
      case JSOP_GT:
      case JSOP_GE:
      case JSOP_NOT:
      case JSOP_STRICTEQ:
      case JSOP_STRICTNE:
      case JSOP_IN:
      case JSOP_INSTANCEOF:
      case JSOP_DELDESC:
        pushed[0].addType(cx, Type::BooleanType());
        break;
      case JSOP_DOUBLE:
        pushed[0].addType(cx, Type::DoubleType());
        break;
      case JSOP_STRING:
      case JSOP_TYPEOF:
      case JSOP_TYPEOFEXPR:
      case JSOP_QNAMEPART:
      case JSOP_XMLTAGEXPR:
      case JSOP_TOATTRVAL:
      case JSOP_ADDATTRNAME:
      case JSOP_ADDATTRVAL:
      case JSOP_XMLELTEXPR:
        pushed[0].addType(cx, Type::StringType());
        break;
      case JSOP_NULL:
        pushed[0].addType(cx, Type::NullType());
        break;

      case JSOP_REGEXP:
        if (script->hasGlobal()) {
            TypeObject *object = TypeScript::StandardType(cx, script, JSProto_RegExp);
            if (!object)
                return false;
            pushed[0].addType(cx, Type::ObjectType(object));
        } else {
            pushed[0].addType(cx, Type::UnknownType());
        }
        break;

      case JSOP_OBJECT: {
        JSObject *obj = GetScriptObject(cx, script, pc, 0);
        pushed[0].addType(cx, Type::ObjectType(obj));
        break;
      }

      case JSOP_STOP:
        /* If a stop is reachable then the return type may be void. */
        if (script->hasFunction)
            TypeScript::ReturnTypes(script)->addType(cx, Type::UndefinedType());
        break;

      case JSOP_OR:
      case JSOP_ORX:
      case JSOP_AND:
      case JSOP_ANDX:
        /* OR/AND push whichever operand determined the result. */
        poppedTypes(pc, 0)->addSubset(cx, &pushed[0]);
        break;

      case JSOP_DUP:
        poppedTypes(pc, 0)->addSubset(cx, &pushed[0]);
        poppedTypes(pc, 0)->addSubset(cx, &pushed[1]);
        break;

      case JSOP_DUP2:
        poppedTypes(pc, 1)->addSubset(cx, &pushed[0]);
        poppedTypes(pc, 0)->addSubset(cx, &pushed[1]);
        poppedTypes(pc, 1)->addSubset(cx, &pushed[2]);
        poppedTypes(pc, 0)->addSubset(cx, &pushed[3]);
        break;

      case JSOP_SWAP:
      case JSOP_PICK: {
        unsigned pickedDepth = (op == JSOP_SWAP ? 1 : pc[1]);
        /* The last popped value is the last pushed. */
        poppedTypes(pc, pickedDepth)->addSubset(cx, &pushed[pickedDepth]);
        for (unsigned i = 0; i < pickedDepth; i++)
            poppedTypes(pc, i)->addSubset(cx, &pushed[pickedDepth - 1 - i]);
        break;
      }

      case JSOP_GETGLOBAL:
      case JSOP_CALLGLOBAL:
      case JSOP_GETGNAME:
      case JSOP_CALLGNAME: {
        jsid id;
        if (op == JSOP_GETGLOBAL || op == JSOP_CALLGLOBAL)
            id = GetGlobalId(cx, script, pc);
        else
            id = GetAtomId(cx, script, pc, 0);

        TypeSet *seen = bytecodeTypes(pc);
        seen->addSubset(cx, &pushed[0]);

        /*
         * Normally we rely on lazy standard class initialization to fill in
         * the types of global properties the script can access. In a few cases
         * the method JIT will bypass this, and we need to add the types direclty.
         */
        if (id == ATOM_TO_JSID(cx->runtime->atomState.typeAtoms[JSTYPE_VOID]))
            seen->addType(cx, Type::UndefinedType());
        if (id == ATOM_TO_JSID(cx->runtime->atomState.NaNAtom))
            seen->addType(cx, Type::DoubleType());
        if (id == ATOM_TO_JSID(cx->runtime->atomState.InfinityAtom))
            seen->addType(cx, Type::DoubleType());

        /* Handle as a property access. */
        PropertyAccess(cx, script, pc, script->global()->getType(cx), false, seen, id);

        if (op == JSOP_CALLGLOBAL || op == JSOP_CALLGNAME) {
            pushed[1].addType(cx, Type::UnknownType());
            pushed[0].addPropagateThis(cx, script, pc, Type::UnknownType());
        }

        if (CheckNextTest(pc))
            pushed[0].addType(cx, Type::UndefinedType());
        break;
      }

      case JSOP_NAME:
      case JSOP_CALLNAME: {
        TypeSet *seen = bytecodeTypes(pc);
        seen->addSubset(cx, &pushed[0]);

        /*
         * Try to resolve this name by walking the function's scope nesting.
         * If we succeed but the accessed script has had its TypeScript purged
         * in the past, we still must use a type barrier: the name access can
         * be on a call object which predated the purge, and whose types might
         * not be reflected in the reconstructed information.
         */
        jsid id = GetAtomId(cx, script, pc, 0);
        NameAccess access = resolveNameAccess(cx, id);
        if (access.script && !access.script->typesPurged) {
            TypeSet *types = TypeScript::SlotTypes(access.script, access.slot);
            types->addSubsetBarrier(cx, script, pc, seen);
        } else {
            addTypeBarrier(cx, pc, seen, Type::UnknownType());
        }

        if (op == JSOP_CALLNAME) {
            pushed[1].addType(cx, Type::UnknownType());
            pushed[0].addPropagateThis(cx, script, pc, Type::UnknownType());
        }
        break;
      }

      case JSOP_BINDGNAME:
      case JSOP_BINDNAME:
        break;

      case JSOP_SETGNAME: {
        jsid id = GetAtomId(cx, script, pc, 0);
        PropertyAccess(cx, script, pc, script->global()->getType(cx),
                       true, poppedTypes(pc, 0), id);
        poppedTypes(pc, 0)->addSubset(cx, &pushed[0]);
        break;
      }

      case JSOP_SETNAME: {
        jsid id = GetAtomId(cx, script, pc, 0);
        NameAccess access = resolveNameAccess(cx, id);
        if (access.script) {
            TypeSet *types = TypeScript::SlotTypes(access.script, access.slot);
            poppedTypes(pc, 0)->addSubset(cx, types);
        } else {
            cx->compartment->types.monitorBytecode(cx, script, offset);
        }
        poppedTypes(pc, 0)->addSubset(cx, &pushed[0]);
        break;
      }

      case JSOP_SETCONST:
        cx->compartment->types.monitorBytecode(cx, script, offset);
        poppedTypes(pc, 0)->addSubset(cx, &pushed[0]);
        break;

      case JSOP_GETXPROP:
      case JSOP_GETFCSLOT:
      case JSOP_CALLFCSLOT: {
        TypeSet *seen = bytecodeTypes(pc);
        addTypeBarrier(cx, pc, seen, Type::UnknownType());
        seen->addSubset(cx, &pushed[0]);
        if (op == JSOP_CALLFCSLOT) {
            pushed[1].addType(cx, Type::UndefinedType());
            pushed[0].addPropagateThis(cx, script, pc, Type::UndefinedType());
        }
        break;
      }

      case JSOP_GETARG:
      case JSOP_CALLARG:
      case JSOP_GETLOCAL:
      case JSOP_CALLLOCAL: {
        uint32 slot = GetBytecodeSlot(script, pc);
        if (trackSlot(slot)) {
            /*
             * Normally these opcodes don't pop anything, but they are given
             * an extended use holding the variable's SSA value before the
             * access. Use the types from here.
             */
            poppedTypes(pc, 0)->addSubset(cx, &pushed[0]);
        } else if (slot < TotalSlots(script)) {
            TypeSet *types = TypeScript::SlotTypes(script, slot);
            types->addSubset(cx, &pushed[0]);
        } else {
            /* Local 'let' variable. Punt on types for these, for now. */
            pushed[0].addType(cx, Type::UnknownType());
        }
        if (op == JSOP_CALLARG || op == JSOP_CALLLOCAL) {
            pushed[1].addType(cx, Type::UndefinedType());
            pushed[0].addPropagateThis(cx, script, pc, Type::UndefinedType());
        }
        break;
      }

      case JSOP_SETARG:
      case JSOP_SETLOCAL:
      case JSOP_SETLOCALPOP: {
        uint32 slot = GetBytecodeSlot(script, pc);
        if (!trackSlot(slot) && slot < TotalSlots(script)) {
            TypeSet *types = TypeScript::SlotTypes(script, slot);
            poppedTypes(pc, 0)->addSubset(cx, types);
        }

        /*
         * For assignments to non-escaping locals/args, we don't need to update
         * the possible types of the var, as for each read of the var SSA gives
         * us the writes that could have produced that read.
         */
        poppedTypes(pc, 0)->addSubset(cx, &pushed[0]);
        break;
      }

      case JSOP_INCARG:
      case JSOP_DECARG:
      case JSOP_ARGINC:
      case JSOP_ARGDEC:
      case JSOP_INCLOCAL:
      case JSOP_DECLOCAL:
      case JSOP_LOCALINC:
      case JSOP_LOCALDEC: {
        uint32 slot = GetBytecodeSlot(script, pc);
        if (trackSlot(slot)) {
            poppedTypes(pc, 0)->addArith(cx, &pushed[0]);
        } else if (slot < TotalSlots(script)) {
            TypeSet *types = TypeScript::SlotTypes(script, slot);
            types->addArith(cx, types);
            types->addSubset(cx, &pushed[0]);
        } else {
            pushed[0].addType(cx, Type::UnknownType());
        }
        break;
      }

      case JSOP_ARGUMENTS: {
        /* Compute a precise type only when we know the arguments won't escape. */
        TypeObject *funType = script->function()->getType(cx);
        if (funType->unknownProperties() || funType->hasAnyFlags(OBJECT_FLAG_CREATED_ARGUMENTS)) {
            pushed[0].addType(cx, Type::UnknownType());
            break;
        }
        TypeSet *types = funType->getProperty(cx, JSID_EMPTY, false);
        if (!types)
            break;
        types->addLazyArguments(cx, &pushed[0]);
        pushed[0].addType(cx, Type::LazyArgsType());
        break;
      }

      case JSOP_SETPROP:
      case JSOP_SETMETHOD: {
        jsid id = GetAtomId(cx, script, pc, 0);
        poppedTypes(pc, 1)->addSetProperty(cx, script, pc, poppedTypes(pc, 0), id);
        poppedTypes(pc, 0)->addSubset(cx, &pushed[0]);
        break;
      }

      case JSOP_LENGTH:
      case JSOP_GETPROP:
      case JSOP_CALLPROP: {
        jsid id = GetAtomId(cx, script, pc, 0);
        TypeSet *seen = script->analysis()->bytecodeTypes(pc);

        poppedTypes(pc, 0)->addGetProperty(cx, script, pc, seen, id);
        if (op == JSOP_CALLPROP)
            poppedTypes(pc, 0)->addCallProperty(cx, script, pc, id);

        seen->addSubset(cx, &pushed[0]);
        if (op == JSOP_CALLPROP)
            poppedTypes(pc, 0)->addFilterPrimitives(cx, &pushed[1], TypeSet::FILTER_NULL_VOID);
        if (CheckNextTest(pc))
            pushed[0].addType(cx, Type::UndefinedType());
        break;
      }

      /*
       * We only consider ELEM accesses on integers below. Any element access
       * which is accessing a non-integer property must be monitored.
       */

      case JSOP_GETELEM:
      case JSOP_CALLELEM: {
        TypeSet *seen = script->analysis()->bytecodeTypes(pc);

        poppedTypes(pc, 1)->addGetProperty(cx, script, pc, seen, JSID_VOID);
        if (op == JSOP_CALLELEM)
            poppedTypes(pc, 1)->addCallProperty(cx, script, pc, JSID_VOID);

        seen->addSubset(cx, &pushed[0]);
        if (op == JSOP_CALLELEM)
            poppedTypes(pc, 1)->addFilterPrimitives(cx, &pushed[1], TypeSet::FILTER_NULL_VOID);
        if (CheckNextTest(pc))
            pushed[0].addType(cx, Type::UndefinedType());
        break;
      }

      case JSOP_SETELEM:
      case JSOP_SETHOLE:
        poppedTypes(pc, 1)->addSetElement(cx, script, pc, poppedTypes(pc, 2), poppedTypes(pc, 0));
        poppedTypes(pc, 0)->addSubset(cx, &pushed[0]);
        break;

      case JSOP_TOID:
        /*
         * This is only used for element inc/dec ops; any id produced which
         * is not an integer must be monitored.
         */
        pushed[0].addType(cx, Type::Int32Type());
        break;

      case JSOP_THIS:
        TypeScript::ThisTypes(script)->addTransformThis(cx, script, &pushed[0]);
        break;

      case JSOP_RETURN:
      case JSOP_SETRVAL:
        if (script->hasFunction)
            poppedTypes(pc, 0)->addSubset(cx, TypeScript::ReturnTypes(script));
        break;

      case JSOP_ADD:
        poppedTypes(pc, 0)->addArith(cx, &pushed[0], poppedTypes(pc, 1));
        poppedTypes(pc, 1)->addArith(cx, &pushed[0], poppedTypes(pc, 0));
        break;

      case JSOP_SUB:
      case JSOP_MUL:
      case JSOP_MOD:
      case JSOP_DIV:
        poppedTypes(pc, 0)->addArith(cx, &pushed[0]);
        poppedTypes(pc, 1)->addArith(cx, &pushed[0]);
        break;

      case JSOP_NEG:
      case JSOP_POS:
        poppedTypes(pc, 0)->addArith(cx, &pushed[0]);
        break;

      case JSOP_LAMBDA:
      case JSOP_LAMBDA_FC:
      case JSOP_DEFFUN:
      case JSOP_DEFFUN_FC:
      case JSOP_DEFLOCALFUN:
      case JSOP_DEFLOCALFUN_FC: {
        unsigned off = (op == JSOP_DEFLOCALFUN || op == JSOP_DEFLOCALFUN_FC) ? SLOTNO_LEN : 0;
        JSObject *obj = GetScriptObject(cx, script, pc, off);

        TypeSet *res = NULL;
        if (op == JSOP_LAMBDA || op == JSOP_LAMBDA_FC) {
            res = &pushed[0];
        } else if (op == JSOP_DEFLOCALFUN || op == JSOP_DEFLOCALFUN_FC) {
            uint32 slot = GetBytecodeSlot(script, pc);
            if (trackSlot(slot)) {
                res = &pushed[0];
            } else {
                /* Should not see 'let' vars here. */
                JS_ASSERT(slot < TotalSlots(script));
                res = TypeScript::SlotTypes(script, slot);
            }
        }

        if (res) {
            if (script->hasGlobal())
                res->addType(cx, Type::ObjectType(obj));
            else
                res->addType(cx, Type::UnknownType());
        } else {
            cx->compartment->types.monitorBytecode(cx, script, offset);
        }
        break;
      }

      case JSOP_DEFVAR:
        break;

      case JSOP_CALL:
      case JSOP_EVAL:
      case JSOP_FUNCALL:
      case JSOP_FUNAPPLY:
      case JSOP_NEW: {
        TypeSet *seen = script->analysis()->bytecodeTypes(pc);
        seen->addSubset(cx, &pushed[0]);

        /* Construct the base call information about this site. */
        unsigned argCount = GetUseCount(script, offset) - 2;
        TypeCallsite *callsite = ArenaNew<TypeCallsite>(cx->compartment->pool,
                                                        cx, script, pc, op == JSOP_NEW, argCount);
        if (!callsite || (argCount && !callsite->argumentTypes)) {
            cx->compartment->types.setPendingNukeTypes(cx);
            break;
        }
        callsite->thisTypes = poppedTypes(pc, argCount);
        callsite->returnTypes = seen;

        for (unsigned i = 0; i < argCount; i++)
            callsite->argumentTypes[i] = poppedTypes(pc, argCount - 1 - i);

        /*
         * Mark FUNCALL and FUNAPPLY sites as monitored. The method JIT may
         * lower these into normal calls, and we need to make sure the
         * callee's argument types are checked on entry.
         */
        if (op == JSOP_FUNCALL || op == JSOP_FUNAPPLY)
            cx->compartment->types.monitorBytecode(cx, script, pc - script->code);

        poppedTypes(pc, argCount + 1)->addCall(cx, callsite);
        break;
      }

      case JSOP_NEWINIT:
      case JSOP_NEWARRAY:
      case JSOP_NEWOBJECT: {
        TypeObject *initializer = GetInitializerType(cx, script, pc);
        if (script->hasGlobal()) {
            if (!initializer)
                return false;
            pushed[0].addType(cx, Type::ObjectType(initializer));
        } else {
            JS_ASSERT(!initializer);
            pushed[0].addType(cx, Type::UnknownType());
        }
        break;
      }

      case JSOP_ENDINIT:
        break;

      case JSOP_INITELEM: {
        const SSAValue &objv = poppedValue(pc, 2);
        jsbytecode *initpc = script->code + objv.pushedOffset();
        TypeObject *initializer = GetInitializerType(cx, script, initpc);

        if (initializer) {
            pushed[0].addType(cx, Type::ObjectType(initializer));
            if (!initializer->unknownProperties()) {
                /*
                 * Assume the initialized element is an integer. INITELEM can be used
                 * for doubles which don't map to the JSID_VOID property, which must
                 * be caught with dynamic monitoring.
                 */
                TypeSet *types = initializer->getProperty(cx, JSID_VOID, true);
                if (!types)
                    return false;
                if (state.hasGetSet) {
                    types->addType(cx, Type::UnknownType());
                } else if (state.hasHole) {
                    if (!initializer->unknownProperties())
                        initializer->setFlags(cx, OBJECT_FLAG_NON_PACKED_ARRAY);
                } else {
                    poppedTypes(pc, 0)->addSubset(cx, types);
                }
            }
        } else {
            pushed[0].addType(cx, Type::UnknownType());
        }
        state.hasGetSet = false;
        state.hasHole = false;
        break;
      }

      case JSOP_GETTER:
      case JSOP_SETTER:
        state.hasGetSet = true;
        break;

      case JSOP_HOLE:
        state.hasHole = true;
        break;

      case JSOP_INITPROP:
      case JSOP_INITMETHOD: {
        const SSAValue &objv = poppedValue(pc, 1);
        jsbytecode *initpc = script->code + objv.pushedOffset();
        TypeObject *initializer = GetInitializerType(cx, script, initpc);

        if (initializer) {
            pushed[0].addType(cx, Type::ObjectType(initializer));
            if (!initializer->unknownProperties()) {
                jsid id = GetAtomId(cx, script, pc, 0);
                TypeSet *types = initializer->getProperty(cx, id, true);
                if (!types)
                    return false;
                if (id == id___proto__(cx) || id == id_prototype(cx))
                    cx->compartment->types.monitorBytecode(cx, script, offset);
                else if (state.hasGetSet)
                    types->addType(cx, Type::UnknownType());
                else
                    poppedTypes(pc, 0)->addSubset(cx, types);
            }
        } else {
            pushed[0].addType(cx, Type::UnknownType());
        }
        state.hasGetSet = false;
        JS_ASSERT(!state.hasHole);
        break;
      }

      case JSOP_ENTERWITH:
      case JSOP_ENTERBLOCK:
        /*
         * Scope lookups can occur on the values being pushed here. We don't track
         * the value or its properties, and just monitor all name opcodes in the
         * script.
         */
        break;

      case JSOP_ITER: {
        /*
         * Use a per-script type set to unify the possible target types of all
         * 'for in' or 'for each' loops in the script. We need to mark the
         * value pushed by the ITERNEXT appropriately, but don't track the SSA
         * information to connect that ITERNEXT with the appropriate ITER.
         * This loses some precision when a script mixes 'for in' and
         * 'for each' loops together, oh well.
         */
        if (!state.forTypes) {
          state.forTypes = TypeSet::make(cx, "forTypes");
          if (!state.forTypes)
              return false;
        }

        if (pc[1] & JSITER_FOREACH)
            state.forTypes->addType(cx, Type::UnknownType());
        else
            state.forTypes->addType(cx, Type::StringType());
        break;
      }

      case JSOP_ITERNEXT:
        state.forTypes->addSubset(cx, &pushed[0]);
        break;

      case JSOP_MOREITER:
        pushed[1].addType(cx, Type::BooleanType());
        break;

      case JSOP_ENUMELEM:
      case JSOP_ENUMCONSTELEM:
      case JSOP_ARRAYPUSH:
        cx->compartment->types.monitorBytecode(cx, script, offset);
        break;

      case JSOP_THROW:
        /* There will be a monitor on the bytecode catching the exception. */
        break;

      case JSOP_FINALLY:
        /* Pushes information about whether an exception was thrown. */
        break;

      case JSOP_EXCEPTION:
        pushed[0].addType(cx, Type::UnknownType());
        break;

      case JSOP_DELPROP:
      case JSOP_DELELEM:
      case JSOP_DELNAME:
        pushed[0].addType(cx, Type::BooleanType());
        break;

      case JSOP_LEAVEBLOCKEXPR:
        poppedTypes(pc, 0)->addSubset(cx, &pushed[0]);
        break;

      case JSOP_CASE:
      case JSOP_CASEX:
        poppedTypes(pc, 1)->addSubset(cx, &pushed[0]);
        break;

      case JSOP_UNBRAND:
        poppedTypes(pc, 0)->addSubset(cx, &pushed[0]);
        break;

      case JSOP_GENERATOR:
        if (script->hasFunction) {
            if (script->hasGlobal()) {
                TypeObject *object = TypeScript::StandardType(cx, script, JSProto_Generator);
                if (!object)
                    return false;
                TypeScript::ReturnTypes(script)->addType(cx, Type::ObjectType(object));
            } else {
                TypeScript::ReturnTypes(script)->addType(cx, Type::UnknownType());
            }
        }
        break;

      case JSOP_YIELD:
        pushed[0].addType(cx, Type::UnknownType());
        break;

      case JSOP_CALLXMLNAME:
        pushed[1].addType(cx, Type::UnknownType());
        /* FALLTHROUGH */
      case JSOP_XMLNAME:
        pushed[0].addType(cx, Type::UnknownType());
        break;

      case JSOP_SETXMLNAME:
        cx->compartment->types.monitorBytecode(cx, script, offset);
        poppedTypes(pc, 0)->addSubset(cx, &pushed[0]);
        break;

      case JSOP_BINDXMLNAME:
        break;

      case JSOP_TOXML:
      case JSOP_TOXMLLIST:
      case JSOP_XMLPI:
      case JSOP_XMLCDATA:
      case JSOP_XMLCOMMENT:
      case JSOP_DESCENDANTS:
      case JSOP_TOATTRNAME:
      case JSOP_QNAMECONST:
      case JSOP_QNAME:
      case JSOP_ANYNAME:
      case JSOP_GETFUNNS:
        pushed[0].addType(cx, Type::UnknownType());
        break;

      case JSOP_FILTER:
        /* Note: the second value pushed by filter is a hole, and not modelled. */
        poppedTypes(pc, 0)->addSubset(cx, &pushed[0]);
        break;

      case JSOP_ENDFILTER:
        poppedTypes(pc, 1)->addSubset(cx, &pushed[0]);
        break;

      case JSOP_DEFSHARP:
        break;

      case JSOP_USESHARP:
        pushed[0].addType(cx, Type::UnknownType());
        break;

      case JSOP_CALLEE:
        if (script->hasGlobal())
            pushed[0].addType(cx, Type::ObjectType(script->function()));
        else
            pushed[0].addType(cx, Type::UnknownType());
        break;

      default:
        /* Display fine-grained debug information first */
        fprintf(stderr, "Unknown bytecode %02x at #%u:%05u\n", op, script->id(), offset);
        TypeFailure(cx, "Unknown bytecode %02x", op);
    }

    return true;
}

void
ScriptAnalysis::analyzeTypes(JSContext *cx)
{
    JS_ASSERT(!ranInference());

    if (OOM()) {
        cx->compartment->types.setPendingNukeTypes(cx);
        return;
    }

    /*
     * Refuse to analyze the types in a script which is compileAndGo but is
     * running against a global with a cleared scope. Per GlobalObject::clear,
     * we won't be running anymore compileAndGo code against the global
     * (moreover, after clearing our analysis results will be wrong for the
     * script and trying to reanalyze here can cause reentrance problems if we
     * try to reinitialize standard classes that were cleared).
     */
    if (script->hasClearedGlobal())
        return;

    if (!ranSSA()) {
        analyzeSSA(cx);
        if (failed())
            return;
    }

    /*
     * Set this early to avoid reentrance. Any failures are OOMs, and will nuke
     * all types in the compartment.
     */
    ranInference_ = true;

    /* Make sure the initial type set of all local vars includes void. */
    for (unsigned i = 0; i < script->nfixed; i++)
        TypeScript::LocalTypes(script, i)->addType(cx, Type::UndefinedType());

    /*
     * If a leaf function contains no free variables and no inner functions,
     * we can immediately detach it from its parents (destroying its nesting),
     * and do not need to maintain its active frame count or watch for
     * reentrance in parents. Even if outdated activations of this function
     * are live when the parent is called again, we do not need to consider
     * this reentrance as no state in the parent's call object will be used.
     */
    if (script->hasFunction && !usesScopeChain() && script->nesting())
        DetachNestingParent(script);

    TypeInferenceState state(cx);

    unsigned offset = 0;
    while (offset < script->length) {
        Bytecode *code = maybeCode(offset);

        jsbytecode *pc = script->code + offset;
        UntrapOpcode untrap(cx, script, pc);

        if (code && !analyzeTypesBytecode(cx, offset, state)) {
            cx->compartment->types.setPendingNukeTypes(cx);
            return;
        }

        offset += GetBytecodeLength(pc);
    }

    for (unsigned i = 0; i < state.phiNodes.length(); i++) {
        SSAPhiNode *node = state.phiNodes[i];
        for (unsigned j = 0; j < node->length; j++) {
            const SSAValue &v = node->options[j];
            getValueTypes(v)->addSubset(cx, &node->types);
        }
    }

    /*
     * Replay any dynamic type results which have been generated for the script
     * either because we ran the interpreter some before analyzing or because
     * we are reanalyzing after a GC.
     */
    TypeResult *result = script->types->dynamicList;
    while (result) {
        if (result->offset != uint32(-1)) {
            pushedTypes(result->offset)->addType(cx, result->type);
        } else {
            /* Custom for-in loop iteration has happened in this script. */
            state.forTypes->addType(cx, Type::UnknownType());
        }
        result = result->next;
    }

    if (!script->usesArguments || script->createdArgs)
        return;

    /*
     * Do additional analysis to determine whether the arguments object in the
     * script can escape.
     */

    /*
     * Note: don't check for strict mode code here, even though arguments
     * accesses in such scripts will always be deoptimized. These scripts can
     * have a JSOP_ARGUMENTS in their prologue which the usesArguments check
     * above does not account for. We filter in the interpreter and JITs
     * themselves.
     */
    if (script->function()->isHeavyweight() || cx->compartment->debugMode() || localsAliasStack()) {
        MarkArgumentsCreated(cx, script);
        return;
    }

    offset = 0;
    while (offset < script->length) {
        Bytecode *code = maybeCode(offset);
        jsbytecode *pc = script->code + offset;

        if (code && JSOp(*pc) == JSOP_ARGUMENTS) {
            Vector<SSAValue> seen(cx);
            if (!followEscapingArguments(cx, SSAValue::PushedValue(offset, 0), &seen)) {
                MarkArgumentsCreated(cx, script);
                return;
            }
        }

        offset += GetBytecodeLength(pc);
    }

    /*
     * The VM is now free to use the arguments in this script lazily. If we end
     * up creating an arguments object for the script in the future or regard
     * the arguments as escaping, we need to walk the stack and replace lazy
     * arguments objects with actual arguments objects.
     */
    script->usedLazyArgs = true;
}

bool
ScriptAnalysis::followEscapingArguments(JSContext *cx, const SSAValue &v, Vector<SSAValue> *seen)
{
    /*
     * trackUseChain is false for initial values of variables, which
     * cannot hold the script's arguments object.
     */
    if (!trackUseChain(v))
        return true;

    for (unsigned i = 0; i < seen->length(); i++) {
        if (v.equals((*seen)[i]))
            return true;
    }
    if (!seen->append(v)) {
        cx->compartment->types.setPendingNukeTypes(cx);
        return false;
    }

    SSAUseChain *use = useChain(v);
    while (use) {
        if (!followEscapingArguments(cx, use, seen))
            return false;
        use = use->next;
    }

    return true;
}

bool
ScriptAnalysis::followEscapingArguments(JSContext *cx, SSAUseChain *use, Vector<SSAValue> *seen)
{
    if (!use->popped)
        return followEscapingArguments(cx, SSAValue::PhiValue(use->offset, use->u.phi), seen);

    jsbytecode *pc = script->code + use->offset;
    uint32 which = use->u.which;

    JSOp op = JSOp(*pc);
    JS_ASSERT(op != JSOP_TRAP);

    if (op == JSOP_POP || op == JSOP_POPN)
        return true;

    /* Allow GETELEM and LENGTH on arguments objects that don't escape. */

    /*
     * Note: if the element index is not an integer we will mark the arguments
     * as escaping at the access site.
     */
    if (op == JSOP_GETELEM && which == 1)
        return true;

    if (op == JSOP_LENGTH)
        return true;

    /* Allow assignments to non-closed locals (but not arguments). */

    if (op == JSOP_SETLOCAL) {
        uint32 slot = GetBytecodeSlot(script, pc);
        if (!trackSlot(slot))
            return false;
        if (!followEscapingArguments(cx, SSAValue::PushedValue(use->offset, 0), seen))
            return false;
        return followEscapingArguments(cx, SSAValue::WrittenVar(slot, use->offset), seen);
    }

    if (op == JSOP_GETLOCAL)
        return followEscapingArguments(cx, SSAValue::PushedValue(use->offset, 0), seen);

    return false;
}

/*
 * Persistent constraint clearing out newScript and definite properties from
 * an object should a property on another object get a setter.
 */
class TypeConstraintClearDefiniteSetter : public TypeConstraint
{
public:
    TypeObject *object;

    TypeConstraintClearDefiniteSetter(TypeObject *object)
        : TypeConstraint("clearDefiniteSetter"), object(object)
    {}

    void newType(JSContext *cx, TypeSet *source, Type type) {
        if (!object->newScript)
            return;
        /*
         * Clear out the newScript shape and definite property information from
         * an object if the source type set could be a setter (its type set
         * becomes unknown).
         */
        if (!(object->flags & OBJECT_FLAG_NEW_SCRIPT_CLEARED) && type.isUnknown())
            object->clearNewScript(cx);
    }
};

/*
 * Constraint which clears definite properties on an object should a type set
 * contain any types other than a single object.
 */
class TypeConstraintClearDefiniteSingle : public TypeConstraint
{
public:
    TypeObject *object;

    TypeConstraintClearDefiniteSingle(TypeObject *object)
        : TypeConstraint("clearDefiniteSingle"), object(object)
    {}

    void newType(JSContext *cx, TypeSet *source, Type type) {
        if (object->flags & OBJECT_FLAG_NEW_SCRIPT_CLEARED)
            return;

        if (source->baseFlags() || source->getObjectCount() > 1)
            object->clearNewScript(cx);
    }
};

static bool
AnalyzeNewScriptProperties(JSContext *cx, TypeObject *type, JSFunction *fun, JSObject **pbaseobj,
                           Vector<TypeNewScript::Initializer> *initializerList)
{
    /*
     * When invoking 'new' on the specified script, try to find some properties
     * which will definitely be added to the created object before it has a
     * chance to escape and be accessed elsewhere.
     *
     * Returns true if the entire script was analyzed (pbaseobj has been
     * preserved), false if we had to bail out part way through (pbaseobj may
     * have been cleared).
     */

    if (initializerList->length() > 50) {
        /*
         * Bail out on really long initializer lists (far longer than maximum
         * number of properties we can track), we may be recursing.
         */
        return false;
    }

<<<<<<< HEAD
    JSScript *script = fun->script();
    JS_ASSERT(!script->isInnerFunction);
    if (!script->ensureRanAnalysis(cx, fun) || !script->ensureRanInference(cx)) {
=======
    if (script->hasClearedGlobal())
        return false;

    if (!script->ensureRanInference(cx)) {
>>>>>>> c62c25de
        *pbaseobj = NULL;
        cx->compartment->types.setPendingNukeTypes(cx);
        return false;
    }
    ScriptAnalysis *analysis = script->analysis();

    /*
     * Offset of the last bytecode which popped 'this' and which we have
     * processed. For simplicity, we scan for places where 'this' is pushed
     * and immediately analyze the place where that pushed value is popped.
     * This runs the risk of doing things out of order, if the script looks
     * something like 'this.f  = (this.g = ...)', so we watch and bail out if
     * a 'this' is pushed before the previous 'this' value was popped.
     */
    uint32 lastThisPopped = 0;

    unsigned nextOffset = 0;
    while (nextOffset < script->length) {
        unsigned offset = nextOffset;
        jsbytecode *pc = script->code + offset;
        UntrapOpcode untrap(cx, script, pc);

        JSOp op = JSOp(*pc);

        nextOffset += GetBytecodeLength(pc);

        Bytecode *code = analysis->maybeCode(pc);
        if (!code)
            continue;

        /*
         * End analysis after the first return statement from the script,
         * returning success if the return is unconditional.
         */
        if (op == JSOP_RETURN || op == JSOP_STOP || op == JSOP_RETRVAL) {
            if (offset < lastThisPopped) {
                *pbaseobj = NULL;
                return false;
            }
            return code->unconditional;
        }

        /* 'this' can escape through a call to eval. */
        if (op == JSOP_EVAL) {
            if (offset < lastThisPopped)
                *pbaseobj = NULL;
            return false;
        }

        /*
         * We are only interested in places where 'this' is popped. The new
         * 'this' value cannot escape and be accessed except through such uses.
         */
        if (op != JSOP_THIS)
            continue;

        SSAValue thisv = SSAValue::PushedValue(offset, 0);
        SSAUseChain *uses = analysis->useChain(thisv);

        JS_ASSERT(uses);
        if (uses->next || !uses->popped) {
            /* 'this' value popped in more than one place. */
            return false;
        }

        /* Maintain ordering property on how 'this' is used, as described above. */
        if (offset < lastThisPopped) {
            *pbaseobj = NULL;
            return false;
        }
        lastThisPopped = uses->offset;

        /* Only handle 'this' values popped in unconditional code. */
        Bytecode *poppedCode = analysis->maybeCode(uses->offset);
        if (!poppedCode || !poppedCode->unconditional)
            return false;

        pc = script->code + uses->offset;
        UntrapOpcode untrapUse(cx, script, pc);

        op = JSOp(*pc);

        JSObject *obj = *pbaseobj;

        if (op == JSOP_SETPROP && uses->u.which == 1) {
            /*
             * Don't use GetAtomId here, we need to watch for SETPROP on
             * integer properties and bail out. We can't mark the aggregate
             * JSID_VOID type property as being in a definite slot.
             */
            unsigned index = js_GetIndexFromBytecode(cx, script, pc, 0);
            jsid id = ATOM_TO_JSID(script->getAtom(index));
            if (MakeTypeId(cx, id) != id)
                return false;
            if (id == id_prototype(cx) || id == id___proto__(cx) || id == id_constructor(cx))
                return false;

            unsigned slotSpan = obj->slotSpan();
            if (!DefineNativeProperty(cx, obj, id, UndefinedValue(), NULL, NULL,
                                      JSPROP_ENUMERATE, 0, 0, DNP_SKIP_TYPE)) {
                cx->compartment->types.setPendingNukeTypes(cx);
                *pbaseobj = NULL;
                return false;
            }

            if (obj->inDictionaryMode()) {
                *pbaseobj = NULL;
                return false;
            }

            if (obj->slotSpan() == slotSpan) {
                /* Set a duplicate property. */
                return false;
            }

            TypeNewScript::Initializer setprop(TypeNewScript::Initializer::SETPROP, uses->offset);
            if (!initializerList->append(setprop)) {
                cx->compartment->types.setPendingNukeTypes(cx);
                *pbaseobj = NULL;
                return false;
            }

            if (obj->slotSpan() >= (TYPE_FLAG_DEFINITE_MASK >> TYPE_FLAG_DEFINITE_SHIFT)) {
                /* Maximum number of definite properties added. */
                return false;
            }

            /*
             * Ensure that if the properties named here could have a setter in
             * the direct prototype (and thus its transitive prototypes), the
             * definite properties get cleared from the shape.
             */
            TypeObject *parentObject = type->proto->getType(cx);
            if (parentObject->unknownProperties())
                return false;
            TypeSet *parentTypes = parentObject->getProperty(cx, id, false);
            if (!parentTypes || parentTypes->unknown())
                return false;
            parentObject->getFromPrototypes(cx, id, parentTypes);
            parentTypes->add(cx,
                ArenaNew<TypeConstraintClearDefiniteSetter>(cx->compartment->pool, type));
        } else if (op == JSOP_FUNCALL && uses->u.which == GET_ARGC(pc) - 1) {
            /*
             * Passed as the first parameter to Function.call. Follow control
             * into the callee, and add any definite properties it assigns to
             * the object as well. :TODO: This is narrow pattern matching on
             * the inheritance patterns seen in the v8-deltablue benchmark, and
             * needs robustness against other ways initialization can cross
             * script boundaries.
             *
             * Add constraints ensuring we are calling Function.call on a
             * particular script, removing definite properties from the result
             */

            /* Callee/this must have been pushed by a CALLPROP. */
            SSAValue calleev = analysis->poppedValue(pc, GET_ARGC(pc) + 1);
            if (calleev.kind() != SSAValue::PUSHED)
                return false;
            jsbytecode *calleepc = script->code + calleev.pushedOffset();
            UntrapOpcode untrapCallee(cx, script, calleepc);
            if (JSOp(*calleepc) != JSOP_CALLPROP || calleev.pushedIndex() != 0)
                return false;

            /*
             * This code may not have run yet, break any type barriers involved
             * in performing the call (for the greater good!).
             */
            analysis->breakTypeBarriersSSA(cx, analysis->poppedValue(calleepc, 0));
            analysis->breakTypeBarriers(cx, calleepc - script->code, true);

            TypeSet *funcallTypes = analysis->pushedTypes(calleepc, 0);
            TypeSet *scriptTypes = analysis->pushedTypes(calleepc, 1);

            /* Need to definitely be calling Function.call on a specific script. */
            JSObject *funcallObj = funcallTypes->getSingleton(cx, false);
            JSObject *scriptObj = scriptTypes->getSingleton(cx, false);
            if (!funcallObj || !scriptObj || !scriptObj->isFunction() ||
                !scriptObj->getFunctionPrivate()->isInterpreted()) {
                return false;
            }

            JSFunction *function = scriptObj->getFunctionPrivate();
            JS_ASSERT(!function->script()->isInnerFunction);

            /*
             * Generate constraints to clear definite properties from the type
             * should the Function.call or callee itself change in the future.
             */
            analysis->pushedTypes(calleev.pushedOffset(), 0)->add(cx,
                ArenaNew<TypeConstraintClearDefiniteSingle>(cx->compartment->pool, type));
            analysis->pushedTypes(calleev.pushedOffset(), 1)->add(cx,
                ArenaNew<TypeConstraintClearDefiniteSingle>(cx->compartment->pool, type));

            TypeNewScript::Initializer pushframe(TypeNewScript::Initializer::FRAME_PUSH, uses->offset);
            if (!initializerList->append(pushframe)) {
                cx->compartment->types.setPendingNukeTypes(cx);
                *pbaseobj = NULL;
                return false;
            }

            if (!AnalyzeNewScriptProperties(cx, type, function,
                                            pbaseobj, initializerList)) {
                return false;
            }

            TypeNewScript::Initializer popframe(TypeNewScript::Initializer::FRAME_POP, 0);
            if (!initializerList->append(popframe)) {
                cx->compartment->types.setPendingNukeTypes(cx);
                *pbaseobj = NULL;
                return false;
            }

            /*
             * The callee never lets the 'this' value escape, continue looking
             * for definite properties in the remainder of this script.
             */
        } else {
            /* Unhandled use of 'this'. */
            return false;
        }
    }

    /* Will have hit a STOP or similar, unless the script always throws. */
    return true;
}

/*
 * Either make the newScript information for type when it is constructed
 * by the specified script, or regenerate the constraints for an existing
 * newScript on the type after they were cleared by a GC.
 */
static void
CheckNewScriptProperties(JSContext *cx, TypeObject *type, JSFunction *fun)
{
    if (type->unknownProperties() || fun->script()->isInnerFunction)
        return;

    /* Strawman object to add properties to and watch for duplicates. */
    JSObject *baseobj = NewBuiltinClassInstance(cx, &js_ObjectClass, gc::FINALIZE_OBJECT16);
    if (!baseobj) {
        if (type->newScript)
            type->clearNewScript(cx);
        return;
    }

    Vector<TypeNewScript::Initializer> initializerList(cx);
    AnalyzeNewScriptProperties(cx, type, fun, &baseobj, &initializerList);
    if (!baseobj || baseobj->slotSpan() == 0 || !!(type->flags & OBJECT_FLAG_NEW_SCRIPT_CLEARED)) {
        if (type->newScript)
            type->clearNewScript(cx);
        return;
    }

    /*
     * If the type already has a new script, we are just regenerating the type
     * constraints and don't need to make another TypeNewScript. Make sure that
     * the properties added to baseobj match the type's definite properties.
     */
    if (type->newScript) {
        if (!type->matchDefiniteProperties(baseobj))
            type->clearNewScript(cx);
        return;
    }

    gc::FinalizeKind kind = gc::GetGCObjectKind(baseobj->slotSpan());

    /* We should not have overflowed the maximum number of fixed slots for an object. */
    JS_ASSERT(gc::GetGCKindSlots(kind) >= baseobj->slotSpan());

    TypeNewScript::Initializer done(TypeNewScript::Initializer::DONE, 0);

    /*
     * The base object may have been created with a different finalize kind
     * than we will use for subsequent new objects. Generate an object with the
     * appropriate final shape.
     */
    baseobj = NewReshapedObject(cx, type, baseobj->getParent(), kind,
                                baseobj->lastProperty());
    if (!baseobj ||
        !type->addDefiniteProperties(cx, baseobj) ||
        !initializerList.append(done)) {
        cx->compartment->types.setPendingNukeTypes(cx);
        return;
    }

    size_t numBytes = sizeof(TypeNewScript)
                    + (initializerList.length() * sizeof(TypeNewScript::Initializer));
    type->newScript = (TypeNewScript *) cx->calloc_(numBytes);
    if (!type->newScript) {
        cx->compartment->types.setPendingNukeTypes(cx);
        return;
    }

    type->newScript->fun = fun;
    type->newScript->finalizeKind = unsigned(kind);
    type->newScript->shape = baseobj->lastProperty();

    type->newScript->initializerList = (TypeNewScript::Initializer *)
        ((char *) type->newScript + sizeof(TypeNewScript));
    PodCopy(type->newScript->initializerList, initializerList.begin(), initializerList.length());
}

/////////////////////////////////////////////////////////////////////
// Printing
/////////////////////////////////////////////////////////////////////

void
ScriptAnalysis::printTypes(JSContext *cx)
{
    AutoEnterAnalysis enter(cx);
    TypeCompartment *compartment = &script->compartment()->types;

    /*
     * Check if there are warnings for used values with unknown types, and build
     * statistics about the size of type sets found for stack values.
     */
    for (unsigned offset = 0; offset < script->length; offset++) {
        if (!maybeCode(offset))
            continue;

        jsbytecode *pc = script->code + offset;
        UntrapOpcode untrap(cx, script, pc);

        if (js_CodeSpec[*pc].format & JOF_DECOMPOSE)
            continue;

        unsigned defCount = GetDefCount(script, offset);
        if (!defCount)
            continue;

        for (unsigned i = 0; i < defCount; i++) {
            TypeSet *types = pushedTypes(offset, i);

            if (types->unknown()) {
                compartment->typeCountOver++;
                continue;
            }

            unsigned typeCount = 0;

            if (types->hasAnyFlag(TYPE_FLAG_ANYOBJECT) || types->getObjectCount() != 0)
                typeCount++;
            for (TypeFlags flag = 1; flag < TYPE_FLAG_ANYOBJECT; flag <<= 1) {
                if (types->hasAnyFlag(flag))
                    typeCount++;
            }

            /*
             * Adjust the type counts for floats: values marked as floats
             * are also marked as ints by the inference, but for counting
             * we don't consider these to be separate types.
             */
            if (types->hasAnyFlag(TYPE_FLAG_DOUBLE)) {
                JS_ASSERT(types->hasAnyFlag(TYPE_FLAG_INT32));
                typeCount--;
            }

            if (typeCount > TypeCompartment::TYPE_COUNT_LIMIT) {
                compartment->typeCountOver++;
            } else if (typeCount == 0) {
                /* Ignore values without types, this may be unreached code. */
            } else {
                compartment->typeCounts[typeCount-1]++;
            }
        }
    }

#ifdef DEBUG

    if (script->hasFunction)
        printf("Function");
    else if (script->isCachedEval)
        printf("Eval");
    else
        printf("Main");
    printf(" #%u %s (line %d):\n", script->id(), script->filename, script->lineno);

    printf("locals:");
    printf("\n    return:");
    TypeScript::ReturnTypes(script)->print(cx);
    printf("\n    this:");
    TypeScript::ThisTypes(script)->print(cx);

    for (unsigned i = 0; script->hasFunction && i < script->function()->nargs; i++) {
        printf("\n    arg%u:", i);
        TypeScript::ArgTypes(script, i)->print(cx);
    }
    for (unsigned i = 0; i < script->nfixed; i++) {
        if (!trackSlot(LocalSlot(script, i))) {
            printf("\n    local%u:", i);
            TypeScript::LocalTypes(script, i)->print(cx);
        }
    }
    printf("\n");

    for (unsigned offset = 0; offset < script->length; offset++) {
        if (!maybeCode(offset))
            continue;

        jsbytecode *pc = script->code + offset;
        UntrapOpcode untrap(cx, script, pc);

        PrintBytecode(cx, script, pc);

        if (js_CodeSpec[*pc].format & JOF_DECOMPOSE)
            continue;

        if (js_CodeSpec[*pc].format & JOF_TYPESET) {
            TypeSet *types = script->analysis()->bytecodeTypes(pc);
            printf("  typeset %d:", (int) (types - script->types->typeArray()));
            types->print(cx);
            printf("\n");
        }

        unsigned defCount = GetDefCount(script, offset);
        for (unsigned i = 0; i < defCount; i++) {
            printf("  type %d:", i);
            pushedTypes(offset, i)->print(cx);
            printf("\n");
        }

        if (getCode(offset).monitoredTypes)
            printf("  monitored\n");

        TypeBarrier *barrier = getCode(offset).typeBarriers;
        if (barrier != NULL) {
            printf("  barrier:");
            while (barrier) {
                printf(" %s", TypeString(barrier->type));
                barrier = barrier->next;
            }
            printf("\n");
        }
    }

    printf("\n");

#endif /* DEBUG */

}

/////////////////////////////////////////////////////////////////////
// Interface functions
/////////////////////////////////////////////////////////////////////

namespace js {
namespace types {

void
MarkIteratorUnknownSlow(JSContext *cx)
{
    /* Check whether we are actually at an ITER opcode. */

    jsbytecode *pc;
    JSScript *script = cx->stack.currentScript(&pc);
    if (!script || !pc)
        return;

    UntrapOpcode untrap(cx, script, pc);

    if (JSOp(*pc) != JSOP_ITER)
        return;

    AutoEnterTypeInference enter(cx);

    /*
     * This script is iterating over an actual Iterator or Generator object, or
     * an object with a custom __iterator__ hook. In such cases 'for in' loops
     * can produce values other than strings, and the types of the ITER opcodes
     * in the script need to be updated. During analysis this is done with the
     * forTypes in the analysis state, but we don't keep a pointer to this type
     * set and need to scan the script to fix affected opcodes.
     */

    TypeResult *result = script->types->dynamicList;
    while (result) {
        if (result->offset == uint32(-1)) {
            /* Already know about custom iterators used in this script. */
            JS_ASSERT(result->type.isUnknown());
            return;
        }
        result = result->next;
    }

    InferSpew(ISpewOps, "externalType: customIterator #%u", script->id());

    result = cx->new_<TypeResult>(uint32(-1), Type::UnknownType());
    if (!result) {
        cx->compartment->types.setPendingNukeTypes(cx);
        return;
    }
    result->next = script->types->dynamicList;
    script->types->dynamicList = result;

    if (!script->hasAnalysis() || !script->analysis()->ranInference())
        return;

    ScriptAnalysis *analysis = script->analysis();

    for (unsigned i = 0; i < script->length; i++) {
        jsbytecode *pc = script->code + i;
        if (!analysis->maybeCode(pc))
            continue;
        if (js_GetOpcode(cx, script, pc) == JSOP_ITERNEXT)
            analysis->pushedTypes(pc, 0)->addType(cx, Type::UnknownType());
    }

    /* Trigger recompilation of any inline callers. */
    if (script->hasFunction && !script->function()->hasLazyType())
        ObjectStateChange(cx, script->function()->type(), false, true);
}

void
TypeMonitorCallSlow(JSContext *cx, JSObject *callee,
                    const CallArgs &args, bool constructing)
{
    unsigned nargs = callee->getFunctionPrivate()->nargs;
    JSScript *script = callee->getFunctionPrivate()->script();

    if (!constructing)
        TypeScript::SetThis(cx, script, args.thisv());

    /*
     * Add constraints going up to the minimum of the actual and formal count.
     * If there are more actuals than formals the later values can only be
     * accessed through the arguments object, which is monitored.
     */
    unsigned arg = 0;
    for (; arg < args.argc() && arg < nargs; arg++)
        TypeScript::SetArgument(cx, script, arg, args[arg]);

    /* Watch for fewer actuals than formals to the call. */
    for (; arg < nargs; arg++)
        TypeScript::SetArgument(cx, script, arg, UndefinedValue());
}

static inline bool
IsAboutToBeFinalized(JSContext *cx, TypeObjectKey *key)
{
    /* Mask out the low bit indicating whether this is a type or JS object. */
    return !reinterpret_cast<const gc::Cell *>((jsuword) key & ~1)->isMarked();
}

inline bool
ScriptIsAboutToBeFinalized(JSContext *cx, JSScript *script, JSFunction *fun)
{
    return script->isCachedEval ||
        (script->u.object && IsAboutToBeFinalized(cx, script->u.object)) ||
        (fun && IsAboutToBeFinalized(cx, fun));
}

void
TypeDynamicResult(JSContext *cx, JSScript *script, jsbytecode *pc, Type type)
{
    JS_ASSERT(cx->typeInferenceEnabled());
    AutoEnterTypeInference enter(cx);

    UntrapOpcode untrap(cx, script, pc);

    /* Directly update associated type sets for applicable bytecodes. */
    if (js_CodeSpec[*pc].format & JOF_TYPESET) {
        if (!script->ensureRanAnalysis(cx)) {
            cx->compartment->types.setPendingNukeTypes(cx);
            return;
        }
        TypeSet *types = script->analysis()->bytecodeTypes(pc);
        if (!types->hasType(type)) {
            InferSpew(ISpewOps, "externalType: monitorResult #%u:%05u: %s",
                      script->id(), pc - script->code, TypeString(type));
            types->addType(cx, type);
        }
        return;
    }

    /*
     * For inc/dec ops, we need to go back and reanalyze the affected opcode
     * taking the overflow into account. We won't see an explicit adjustment
     * of the type of the thing being inc/dec'ed, nor will adding TYPE_DOUBLE to
     * the pushed value affect that type.
     */
    JSOp op = JSOp(*pc);
    const JSCodeSpec *cs = &js_CodeSpec[op];
    if (cs->format & (JOF_INC | JOF_DEC)) {
        switch (op) {
          case JSOP_INCLOCAL:
          case JSOP_DECLOCAL:
          case JSOP_LOCALINC:
          case JSOP_LOCALDEC:
          case JSOP_INCARG:
          case JSOP_DECARG:
          case JSOP_ARGINC:
          case JSOP_ARGDEC: {
            /*
             * Just mark the slot's type as holding the new type. This captures
             * the effect if the slot is not being tracked, and if the slot
             * doesn't escape we will update the pushed types below to capture
             * the slot's value after this write.
             */
            uint32 slot = GetBytecodeSlot(script, pc);
            if (slot < TotalSlots(script)) {
                TypeSet *types = TypeScript::SlotTypes(script, slot);
                types->addType(cx, type);
            }
            break;
          }

          default:;
        }
    }

    if (script->hasAnalysis() && script->analysis()->ranInference()) {
        /*
         * If the pushed set already has this type, we don't need to ensure
         * there is a TypeIntermediate. Either there already is one, or the
         * type could be determined from the script's other input type sets.
         */
        TypeSet *pushed = script->analysis()->pushedTypes(pc, 0);
        if (pushed->hasType(type))
            return;
    } else {
        /* Scan all intermediate types on the script to check for a dupe. */
        TypeResult *result, **pstart = &script->types->dynamicList, **presult = pstart;
        while (*presult) {
            result = *presult;
            if (result->offset == unsigned(pc - script->code) && result->type == type) {
                if (presult != pstart) {
                    /* Move to the head of the list, maintain LRU order. */
                    *presult = result->next;
                    result->next = *pstart;
                    *pstart = result;
                }
                return;
            }
            presult = &result->next;
        }
    }

    InferSpew(ISpewOps, "externalType: monitorResult #%u:%05u: %s",
              script->id(), pc - script->code, TypeString(type));

    TypeResult *result = cx->new_<TypeResult>(pc - script->code, type);
    if (!result) {
        cx->compartment->types.setPendingNukeTypes(cx);
        return;
    }
    result->next = script->types->dynamicList;
    script->types->dynamicList = result;

    if (script->hasAnalysis() && script->analysis()->ranInference()) {
        TypeSet *pushed = script->analysis()->pushedTypes(pc, 0);
        pushed->addType(cx, type);
    }

    /* Trigger recompilation of any inline callers. */
    if (script->hasFunction && !script->function()->hasLazyType())
        ObjectStateChange(cx, script->function()->type(), false, true);
}

void
TypeMonitorResult(JSContext *cx, JSScript *script, jsbytecode *pc, const js::Value &rval)
{
    UntrapOpcode untrap(cx, script, pc);

    /* Allow the non-TYPESET scenario to simplify stubs used in compound opcodes. */
    if (!(js_CodeSpec[*pc].format & JOF_TYPESET))
        return;

    AutoEnterTypeInference enter(cx);

    if (!script->ensureRanAnalysis(cx)) {
        cx->compartment->types.setPendingNukeTypes(cx);
        return;
    }

    Type type = GetValueType(cx, rval);
    TypeSet *types = script->analysis()->bytecodeTypes(pc);
    if (types->hasType(type))
        return;

    InferSpew(ISpewOps, "bytecodeType: #%u:%05u: %s",
              script->id(), pc - script->code, TypeString(type));
    types->addType(cx, type);
}

bool
TypeScript::SetScope(JSContext *cx, JSScript *script, JSObject *scope)
{
    JS_ASSERT(script->types && !script->types->hasScope());

    JSFunction *fun = script->types->function;

    JS_ASSERT(script->hasFunction == (fun != NULL));
    JS_ASSERT_IF(!fun, !script->isOuterFunction && !script->isInnerFunction);
    JS_ASSERT_IF(!scope, fun && !script->isInnerFunction);

    /*
     * The scope object must be the initial one for the script, before any call
     * object has been created in the heavyweight case.
     */
    JS_ASSERT_IF(scope && scope->isCall() && !scope->callIsForEval(),
                 scope->getCallObjCalleeFunction() != fun);

    if (!script->compileAndGo) {
        script->types->global = NULL;
        return true;
    }

    JS_ASSERT_IF(fun && scope, fun->getGlobal() == scope->getGlobal());
    script->types->global = fun ? fun->getGlobal() : scope->getGlobal();

    if (!cx->typeInferenceEnabled())
        return true;

    if (!script->isInnerFunction) {
        /*
         * Outermost functions need nesting information if there are inner
         * functions directly nested in them.
         */
        if (script->isOuterFunction) {
            script->types->nesting = cx->new_<TypeScriptNesting>();
            if (!script->types->nesting)
                return false;
        }
        return true;
    }

    /*
     * Walk the scope chain to the next call object, which will be the function
     * the script is nested inside.
     */
    while (!scope->isCall())
        scope = scope->getParent();

    /* The isInnerFunction test ensures there is no intervening strict eval call object. */
    JS_ASSERT(!scope->callIsForEval());

    /* Don't track non-heavyweight parents, NAME ops won't reach into them. */
    JSFunction *parentFun = scope->getCallObjCalleeFunction();
    if (!parentFun || !parentFun->isHeavyweight())
        return true;
    JSScript *parent = parentFun->script();
    JS_ASSERT(parent->isOuterFunction);

    /*
     * We only need the nesting in the child if it has NAME accesses going
     * into the parent. We won't know for sure whether this is the case until
     * analyzing the script's types, which we don't want to do yet. The nesting
     * info we make here may get pruned if/when we eventually do such analysis.
     */

    /*
     * Scopes are set when scripts first execute, and the parent script must
     * have executed first. It is still possible for the parent script to not
     * have a scope, however, as we occasionally purge all TypeScripts from the
     * compartment and there may be inner function objects parented to an
     * activation of the outer function sticking around. In such cases, treat
     * the parent's call object as the most recent one, so that it is not
     * marked as reentrant.
     */
    if (!parent->ensureHasTypes(cx, parentFun))
        return false;
    if (!parent->types->hasScope()) {
        if (!SetScope(cx, parent, scope->getParent()))
            return false;
        parent->nesting()->activeCall = scope;
        parent->nesting()->argArray = scope->callObjArgArray();
        parent->nesting()->varArray = scope->callObjVarArray();
    }

    JS_ASSERT(!script->types->nesting);

    /* Construct and link nesting information for the two functions. */

    script->types->nesting = cx->new_<TypeScriptNesting>();
    if (!script->types->nesting)
        return false;

    script->nesting()->parent = parent;
    script->nesting()->next = parent->nesting()->children;
    parent->nesting()->children = script;

    return true;
}

TypeScriptNesting::~TypeScriptNesting()
{
    /*
     * Unlink from any parent/child. Nesting info on a script does not keep
     * either the parent or children live during GC.
     */

    if (parent) {
        JSScript **pscript = &parent->nesting()->children;
        while ((*pscript)->nesting() != this)
            pscript = &(*pscript)->nesting()->next;
        *pscript = next;
    }

    while (children) {
        TypeScriptNesting *child = children->nesting();
        children = child->next;
        child->parent = NULL;
        child->next = NULL;
    }
}

bool
ClearActiveNesting(JSScript *start)
{
    /*
     * Clear active call information for script and any outer functions
     * inner to it. Return false if an inner function has frames on the stack.
     */

    /* Traverse children, then parent, avoiding recursion. */
    JSScript *script = start;
    bool traverseChildren = true;
    while (true) {
        TypeScriptNesting *nesting = script->nesting();
        if (nesting->children && traverseChildren) {
            script = nesting->children;
            continue;
        }
        if (nesting->activeFrames)
            return false;
        if (script->isOuterFunction) {
            nesting->activeCall = NULL;
            nesting->argArray = NULL;
            nesting->varArray = NULL;
        }
        if (script == start)
            break;
        if (nesting->next) {
            script = nesting->next;
            traverseChildren = true;
        } else {
            script = nesting->parent;
            traverseChildren = false;
        }
    }

    return true;
}

/*
 * For the specified scope and script with an outer function, check if the
 * scope represents a reentrant activation on an inner function of the parent
 * or any of its transitive parents.
 */
static void
CheckNestingParent(JSContext *cx, JSObject *scope, JSScript *script)
{
  restart:
    JSScript *parent = script->nesting()->parent;
    JS_ASSERT(parent);

    while (!scope->isCall() || scope->getCallObjCalleeFunction()->script() != parent)
        scope = scope->getParent();

    if (scope != parent->nesting()->activeCall) {
        parent->reentrantOuterFunction = true;
        MarkTypeObjectFlags(cx, parent->function(), OBJECT_FLAG_REENTRANT_FUNCTION);

        /*
         * Continue checking parents to see if this is reentrant for them too.
         * We don't need to check this in for non-reentrant calls on the outer
         * function: when we entered any outer function to the immediate parent
         * we cleared the active call for its transitive children, so a
         * non-reentrant call on a child is also a non-reentrant call on the
         * parent.
         */
        if (parent->nesting()->parent) {
            scope = scope->getParent();
            script = parent;
            goto restart;
        }
    }
}

void
NestingPrologue(JSContext *cx, StackFrame *fp)
{
    JSScript *script = fp->fun()->script();
    TypeScriptNesting *nesting = script->nesting();

    if (nesting->parent)
        CheckNestingParent(cx, &fp->scopeChain(), script);

    if (script->isOuterFunction) {
        /*
         * Check the stack has no frames for this activation, any of its inner
         * functions or any of their transitive inner functions.
         */
        if (!ClearActiveNesting(script)) {
            script->reentrantOuterFunction = true;
            MarkTypeObjectFlags(cx, fp->fun(), OBJECT_FLAG_REENTRANT_FUNCTION);
        }

        nesting->activeCall = &fp->callObj();
        nesting->argArray = fp->formalArgs();
        nesting->varArray = fp->slots();
    }

    /* Maintain stack frame count for the function. */
    nesting->activeFrames++;
}

void
NestingEpilogue(StackFrame *fp)
{
    JSScript *script = fp->fun()->script();
    TypeScriptNesting *nesting = script->nesting();

    JS_ASSERT(nesting->activeFrames != 0);
    nesting->activeFrames--;

    if (script->isOuterFunction) {
        /*
         * Now that the frame has finished, the call object has been put and
         * holds the canonical slots for the call's arguments and variables.
         */
        nesting->argArray = nesting->activeCall->callObjArgArray();
        nesting->varArray = nesting->activeCall->callObjVarArray();
    }
}

} } /* namespace js::types */

/////////////////////////////////////////////////////////////////////
// TypeScript
/////////////////////////////////////////////////////////////////////

/*
 * Returns true if we don't expect to compute the correct types for some value
 * pushed by the specified bytecode.
 */
static inline bool
IgnorePushed(const jsbytecode *pc, unsigned index)
{
    JS_ASSERT(JSOp(*pc) != JSOP_TRAP);

    switch (JSOp(*pc)) {
      /* We keep track of the scopes pushed by BINDNAME separately. */
      case JSOP_BINDNAME:
      case JSOP_BINDGNAME:
      case JSOP_BINDXMLNAME:
        return true;

      /* Stack not consistent in TRY_BRANCH_AFTER_COND. */
      case JSOP_IN:
      case JSOP_EQ:
      case JSOP_NE:
      case JSOP_LT:
      case JSOP_LE:
      case JSOP_GT:
      case JSOP_GE:
        return (index == 0);

      /* Value not determining result is not pushed by OR/AND. */
      case JSOP_OR:
      case JSOP_ORX:
      case JSOP_AND:
      case JSOP_ANDX:
        return (index == 0);

      /* Holes tracked separately. */
      case JSOP_HOLE:
        return (index == 0);
      case JSOP_FILTER:
        return (index == 1);

      /* Storage for 'with' and 'let' blocks not monitored. */
      case JSOP_ENTERWITH:
      case JSOP_ENTERBLOCK:
        return true;

      /* We don't keep track of the iteration state for 'for in' or 'for each in' loops. */
      case JSOP_ITER:
      case JSOP_ITERNEXT:
      case JSOP_MOREITER:
      case JSOP_ENDITER:
        return true;

      /* Ops which can manipulate values pushed by opcodes we don't model. */
      case JSOP_DUP:
      case JSOP_DUP2:
      case JSOP_SWAP:
      case JSOP_PICK:
        return true;

      /* We don't keep track of state indicating whether there is a pending exception. */
      case JSOP_FINALLY:
        return true;

      /*
       * We don't treat GETLOCAL immediately followed by a pop as a use-before-def,
       * and while the type will have been inferred correctly the method JIT
       * may not have written the local's initial undefined value to the stack,
       * leaving a stale value.
       */
      case JSOP_GETLOCAL:
        return JSOp(pc[JSOP_GETLOCAL_LENGTH]) == JSOP_POP;

      default:
        return false;
    }
}

bool
JSScript::makeTypes(JSContext *cx, JSFunction *fun)
{
    JS_ASSERT(!types);
    JS_ASSERT(hasFunction == (fun != NULL));

    if (!cx->typeInferenceEnabled()) {
        types = (TypeScript *) cx->calloc_(sizeof(TypeScript));
        if (!types)
            return false;
        new(types) TypeScript(fun);
        return true;
    }

    AutoEnterTypeInference enter(cx);

    /* Open code for NumTypeSets since the types are not filled in yet. */
    unsigned count = 2 + (fun ? fun->nargs : 0) + nfixed + nTypeSets;

    types = (TypeScript *) cx->calloc_(sizeof(TypeScript) + (sizeof(TypeSet) * count));
    if (!types) {
        cx->compartment->types.setPendingNukeTypes(cx);
        return false;
    }

    new(types) TypeScript(fun);

#ifdef DEBUG
    TypeSet *typeArray = types->typeArray();
    for (unsigned i = 0; i < nTypeSets; i++)
        InferSpew(ISpewOps, "typeSet: %sT%p%s bytecode%u #%u",
                  InferSpewColor(&typeArray[i]), &typeArray[i], InferSpewColorReset(),
                  i, id());
    TypeSet *returnTypes = TypeScript::ReturnTypes(this);
    InferSpew(ISpewOps, "typeSet: %sT%p%s return #%u",
              InferSpewColor(returnTypes), returnTypes, InferSpewColorReset(),
              id());
    TypeSet *thisTypes = TypeScript::ThisTypes(this);
    InferSpew(ISpewOps, "typeSet: %sT%p%s this #%u",
              InferSpewColor(thisTypes), thisTypes, InferSpewColorReset(),
              id());
    unsigned nargs = hasFunction ? function()->nargs : 0;
    for (unsigned i = 0; i < nargs; i++) {
        TypeSet *types = TypeScript::ArgTypes(this, i);
        InferSpew(ISpewOps, "typeSet: %sT%p%s arg%u #%u",
                  InferSpewColor(types), types, InferSpewColorReset(),
                  i, id());
    }
    for (unsigned i = 0; i < nfixed; i++) {
        TypeSet *types = TypeScript::LocalTypes(this, i);
        InferSpew(ISpewOps, "typeSet: %sT%p%s local%u #%u",
                  InferSpewColor(types), types, InferSpewColorReset(),
                  i, id());
    }
#endif

    return true;
}

bool
JSScript::makeAnalysis(JSContext *cx)
{
    JS_ASSERT(types && !types->analysis);

    AutoEnterAnalysis enter(cx);

    types->analysis = ArenaNew<ScriptAnalysis>(cx->compartment->pool, this);

    if (!types->analysis)
        return false;

    types->analysis->analyzeBytecode(cx);

    if (types->analysis->OOM()) {
        types->analysis = NULL;
        return false;
    }

    return true;
}

bool
JSScript::typeSetFunction(JSContext *cx, JSFunction *fun, bool singleton)
{
    hasFunction = true;
    if (fun->isHeavyweight())
        isHeavyweightFunction = true;

    if (!cx->typeInferenceEnabled())
        return true;

    if (singleton) {
        if (!fun->setSingletonType(cx))
            return false;
    } else {
        TypeObject *type = cx->compartment->types.newTypeObject(cx, this,
                                                                JSProto_Function, fun->getProto());
        if (!type)
            return false;

        fun->setType(type);
        type->interpretedFunction = fun;
    }

    return true;
}

#ifdef DEBUG

/* static */ void
TypeScript::CheckBytecode(JSContext *cx, JSScript *script, jsbytecode *pc, const js::Value *sp)
{
    AutoEnterTypeInference enter(cx);
    UntrapOpcode untrap(cx, script, pc);

    if (js_CodeSpec[*pc].format & JOF_DECOMPOSE)
        return;

    if (!script->hasAnalysis() || !script->analysis()->ranInference())
        return;
    ScriptAnalysis *analysis = script->analysis();

    int defCount = GetDefCount(script, pc - script->code);

    for (int i = 0; i < defCount; i++) {
        const js::Value &val = sp[-defCount + i];
        TypeSet *types = analysis->pushedTypes(pc, i);
        if (IgnorePushed(pc, i))
            continue;

        Type type = GetValueType(cx, val);

        if (!types->hasType(type)) {
            /* Display fine-grained debug information first */
            fprintf(stderr, "Missing type at #%u:%05u pushed %u: %s\n", 
                    script->id(), unsigned(pc - script->code), i, TypeString(type));
            TypeFailure(cx, "Missing type pushed %u: %s", i, TypeString(type));
        }
    }
}

#endif

/////////////////////////////////////////////////////////////////////
// JSObject
/////////////////////////////////////////////////////////////////////

bool
JSObject::shouldSplicePrototype(JSContext *cx)
{
    /*
     * During bootstrapping, if inference is enabled we need to make sure not
     * to splice a new prototype in for Function.prototype or the global
     * object if their __proto__ had previously been set to null, as this
     * will change the prototype for all other objects with the same type.
     * If inference is disabled we cannot determine from the object whether it
     * has had its __proto__ set after creation.
     */
    if (getProto() != NULL)
        return false;
    return !cx->typeInferenceEnabled() || hasSingletonType();
}

bool
JSObject::splicePrototype(JSContext *cx, JSObject *proto)
{
    /*
     * For singleton types representing only a single JSObject, the proto
     * can be rearranged as needed without destroying type information for
     * the old or new types. Note that type constraints propagating properties
     * from the old prototype are not removed.
     */
    JS_ASSERT_IF(cx->typeInferenceEnabled(), hasSingletonType());

    /*
     * Force type instantiation when splicing lazy types. This may fail,
     * in which case inference will be disabled for the compartment.
     */
    TypeObject *type = getType(cx);
    TypeObject *protoType = NULL;
    if (proto) {
        protoType = proto->getType(cx);
        if (!proto->getNewType(cx))
            return false;
    }

    if (!cx->typeInferenceEnabled()) {
        TypeObject *type = proto ? proto->getNewType(cx) : &emptyTypeObject;
        if (!type)
            return false;
        type_ = type;
        return true;
    }

    type->proto = proto;

    AutoEnterTypeInference enter(cx);

    if (protoType && protoType->unknownProperties() && !type->unknownProperties()) {
        type->markUnknown(cx);
        return true;
    }

    if (!type->unknownProperties()) {
        /* Update properties on this type with any shared with the prototype. */
        unsigned count = type->getPropertyCount();
        for (unsigned i = 0; i < count; i++) {
            Property *prop = type->getProperty(i);
            if (prop && prop->types.hasPropagatedProperty())
                type->getFromPrototypes(cx, prop->id, &prop->types, true);
        }
    }

    return true;
}

void
JSObject::makeLazyType(JSContext *cx)
{
    JS_ASSERT(cx->typeInferenceEnabled() && hasLazyType());
    AutoEnterTypeInference enter(cx);

    TypeObject *type = cx->compartment->types.newTypeObject(cx, NULL,
                                                            JSProto_Object, getProto());
    if (!type) {
        cx->compartment->types.setPendingNukeTypes(cx);
        return;
    }

    /* Fill in the type according to the state of this object. */

    type->singleton = this;

    if (isFunction() && getFunctionPrivate() && getFunctionPrivate()->isInterpreted()) {
        type->interpretedFunction = getFunctionPrivate();
        JSScript *script = type->interpretedFunction->script();
        if (script->createdArgs)
            type->flags |= OBJECT_FLAG_CREATED_ARGUMENTS;
        if (script->uninlineable)
            type->flags |= OBJECT_FLAG_UNINLINEABLE;
        if (script->reentrantOuterFunction)
            type->flags |= OBJECT_FLAG_REENTRANT_FUNCTION;
    }

    if (flags & ITERATED)
        type->flags |= OBJECT_FLAG_ITERATED;

#if JS_HAS_XML_SUPPORT
    /*
     * XML objects do not have equality hooks but are treated special by EQ/NE
     * ops. Just mark the type as totally unknown.
     */
    if (isXML() && !type->unknownProperties())
        type->markUnknown(cx);
#endif

    if (clasp->ext.equality)
        type->flags |= OBJECT_FLAG_SPECIAL_EQUALITY;

    if (type->unknownProperties()) {
        type_ = type;
        flags &= ~LAZY_TYPE;
        return;
    }

    /* Not yet generating singleton arrays. */
    type->flags |= OBJECT_FLAG_NON_DENSE_ARRAY
                |  OBJECT_FLAG_NON_PACKED_ARRAY
                |  OBJECT_FLAG_NON_TYPED_ARRAY;

    type_ = type;
    flags &= ~LAZY_TYPE;
}

void
JSObject::makeNewType(JSContext *cx, JSFunction *fun, bool unknown)
{
    JS_ASSERT(!newType);

    TypeObject *type = cx->compartment->types.newTypeObject(cx, NULL,
                                                            JSProto_Object, this, unknown);
    if (!type)
        return;

    newType = type;
    setDelegate();

    if (!cx->typeInferenceEnabled())
        return;

    AutoEnterTypeInference enter(cx);

    /*
     * Set the special equality flag for types whose prototype also has the
     * flag set. This is a hack, :XXX: need a real correspondence between
     * types and the possible js::Class of objects with that type.
     */
    if (hasSpecialEquality())
        type->flags |= OBJECT_FLAG_SPECIAL_EQUALITY;

    if (fun)
        CheckNewScriptProperties(cx, type, fun);

#if JS_HAS_XML_SUPPORT
    /* Special case for XML object equality, see makeLazyType(). */
    if (isXML() && !type->unknownProperties())
        type->flags |= OBJECT_FLAG_UNKNOWN_MASK;
#endif

    if (clasp->ext.equality)
        type->flags |= OBJECT_FLAG_SPECIAL_EQUALITY;

    /*
     * The new type is not present in any type sets, so mark the object as
     * unknown in all type sets it appears in. This allows the prototype of
     * such objects to mutate freely without triggering an expensive walk of
     * the compartment's type sets. (While scripts normally don't mutate
     * __proto__, the browser will for proxies and such, and we need to
     * accommodate this behavior).
     */
    if (type->unknownProperties())
        type->flags |= OBJECT_FLAG_SETS_MARKED_UNKNOWN;
}

/////////////////////////////////////////////////////////////////////
// Tracing
/////////////////////////////////////////////////////////////////////

void
TypeSet::sweep(JSContext *cx, JSCompartment *compartment)
{
    /*
     * Purge references to type objects that are no longer live. Type sets hold
     * only weak references. For type sets containing more than one object,
     * live entries in the object hash need to be copied to the compartment's
     * new arena.
     */
    unsigned objectCount = baseObjectCount();
    if (objectCount >= 2) {
        unsigned oldCapacity = HashSetCapacity(objectCount);
        TypeObjectKey **oldArray = objectSet;

        clearObjects();
        objectCount = 0;
        for (unsigned i = 0; i < oldCapacity; i++) {
            TypeObjectKey *object = oldArray[i];
            if (object && !IsAboutToBeFinalized(cx, object)) {
                TypeObjectKey **pentry =
                    HashSetInsert<TypeObjectKey *,TypeObjectKey,TypeObjectKey>
                        (compartment, objectSet, objectCount, object);
                if (pentry)
                    *pentry = object;
                else
                    compartment->types.setPendingNukeTypes(cx);
            }
        }
        setBaseObjectCount(objectCount);
    } else if (objectCount == 1) {
        TypeObjectKey *object = (TypeObjectKey *) objectSet;
        if (IsAboutToBeFinalized(cx, object)) {
            objectSet = NULL;
            setBaseObjectCount(0);
        }
    }

    /*
     * All constraints are wiped out on each GC, including those propagating
     * into this type set from prototype properties.
     */
    constraintList = NULL;
    flags &= ~TYPE_FLAG_PROPAGATED_PROPERTY;
}

inline void
JSObject::revertLazyType()
{
    JS_ASSERT(hasSingletonType() && !hasLazyType());
    JS_ASSERT_IF(type_->proto, type_->proto->newType);
    flags |= LAZY_TYPE;
    type_ = (type_->proto) ? type_->proto->newType : &emptyTypeObject;
}

inline void
TypeObject::clearProperties()
{
    setBasePropertyCount(0);
    propertySet = NULL;
}

/*
 * Before sweeping the arenas themselves, scan all type objects in a
 * compartment to fixup weak references: property type sets referencing dead
 * JS and type objects, and singleton JS objects whose type is not referenced
 * elsewhere. This also releases memory associated with dead type objects,
 * so that type objects do not need later finalization.
 */
inline void
TypeObject::sweep(JSContext *cx)
{
    /*
     * We may be regenerating existing type sets containing this object,
     * so reset contributions on each GC to avoid tripping the limit.
     */
    contribution = 0;

    if (singleton) {
        JS_ASSERT(!emptyShapes);
        JS_ASSERT(!newScript);

        /*
         * All properties can be discarded. We will regenerate them as needed
         * as code gets reanalyzed.
         */
        clearProperties();

        if (!isMarked()) {
            /*
             * Singleton objects do not hold strong references on their types.
             * When removing the type, however, we need to fixup the singleton
             * so that it has a lazy type again. The generic 'new' type for the
             * proto must be live, since the type's prototype and its 'new'
             * type are both strong references.
             */
            JS_ASSERT_IF(singleton->isMarked() && proto,
                         proto->isMarked() && proto->newType->isMarked());
            singleton->revertLazyType();
        }

        return;
    }

    if (!isMarked()) {
        if (emptyShapes)
            Foreground::free_(emptyShapes);
        if (newScript)
            Foreground::free_(newScript);
        return;
    }

    JSCompartment *compartment = this->compartment();

    /*
     * Properties were allocated from the old arena, and need to be copied over
     * to the new one. Don't hang onto properties without the OWN_PROPERTY
     * flag; these were never directly assigned, and get any possible values
     * from the object's prototype.
     */
    unsigned propertyCount = basePropertyCount();
    if (propertyCount >= 2) {
        unsigned oldCapacity = HashSetCapacity(propertyCount);
        Property **oldArray = propertySet;

        clearProperties();
        propertyCount = 0;
        for (unsigned i = 0; i < oldCapacity; i++) {
            Property *prop = oldArray[i];
            if (prop && prop->types.isOwnProperty(false)) {
                Property *newProp = ArenaNew<Property>(compartment->pool, *prop);
                if (newProp) {
                    Property **pentry =
                        HashSetInsert<jsid,Property,Property>
                            (compartment, propertySet, propertyCount, prop->id);
                    if (pentry) {
                        *pentry = newProp;
                        newProp->types.sweep(cx, compartment);
                    } else {
                        compartment->types.setPendingNukeTypes(cx);
                    }
                } else {
                    compartment->types.setPendingNukeTypes(cx);
                }
            }
        }
        setBasePropertyCount(propertyCount);
    } else if (propertyCount == 1) {
        Property *prop = (Property *) propertySet;
        if (prop->types.isOwnProperty(false)) {
            Property *newProp = ArenaNew<Property>(compartment->pool, *prop);
            if (newProp) {
                propertySet = (Property **) newProp;
                newProp->types.sweep(cx, compartment);
            } else {
                compartment->types.setPendingNukeTypes(cx);
            }
        } else {
            propertySet = NULL;
            setBasePropertyCount(0);
        }
    }

    if (basePropertyCount() <= SET_ARRAY_SIZE) {
        for (unsigned i = 0; i < basePropertyCount(); i++)
            JS_ASSERT(propertySet[i]);
    }

    /*
     * The GC will clear out the constraints ensuring the correctness of the
     * newScript information, these constraints will need to be regenerated
     * the next time we compile code which depends on this info.
     */
    if (newScript)
        flags |= OBJECT_FLAG_NEW_SCRIPT_REGENERATE;
}

struct SweepTypeObjectOp
{
    JSContext *cx;
    SweepTypeObjectOp(JSContext *cx) : cx(cx) {}
    void operator()(gc::Cell *cell) {
        TypeObject *object = static_cast<TypeObject *>(cell);
        object->sweep(cx);
    }
};

void
SweepTypeObjects(JSContext *cx, JSCompartment *compartment)
{
    JS_ASSERT(!emptyTypeObject.emptyShapes);
    JS_ASSERT(!emptyTypeObject.newScript);

    SweepTypeObjectOp op(cx);
    gc::ForEachArenaAndCell(compartment, gc::FINALIZE_TYPE_OBJECT, gc::EmptyArenaOp, op);
}

void
TypeCompartment::sweep(JSContext *cx)
{
    JSCompartment *compartment = this->compartment();

    SweepTypeObjects(cx, compartment);

    /*
     * Iterate through the array/object type tables and remove all entries
     * referencing collected data. These tables only hold weak references.
     */

    if (arrayTypeTable) {
        for (ArrayTypeTable::Enum e(*arrayTypeTable); !e.empty(); e.popFront()) {
            const ArrayTableKey &key = e.front().key;
            TypeObject *obj = e.front().value;
            JS_ASSERT(obj->proto == key.proto);
            JS_ASSERT(!key.type.isSingleObject());

            bool remove = false;
            if (key.type.isTypeObject() && !key.type.typeObject()->isMarked())
                remove = true;
            if (!obj->isMarked())
                remove = true;

            if (remove)
                e.removeFront();
        }
    }

    if (objectTypeTable) {
        for (ObjectTypeTable::Enum e(*objectTypeTable); !e.empty(); e.popFront()) {
            const ObjectTableKey &key = e.front().key;
            const ObjectTableEntry &entry = e.front().value;
            JS_ASSERT(entry.object->proto == key.proto);

            bool remove = false;
            if (!entry.object->isMarked())
                remove = true;
            for (unsigned i = 0; !remove && i < key.nslots; i++) {
                if (JSID_IS_STRING(key.ids[i])) {
                    JSString *str = JSID_TO_STRING(key.ids[i]);
                    if (!str->isStaticAtom() && !str->isMarked())
                        remove = true;
                }
                JS_ASSERT(!entry.types[i].isSingleObject());
                if (entry.types[i].isTypeObject() && !entry.types[i].typeObject()->isMarked())
                    remove = true;
            }

            if (remove) {
                Foreground::free_(key.ids);
                Foreground::free_(entry.types);
                e.removeFront();
            }
        }
    }

    if (allocationSiteTable) {
        for (AllocationSiteTable::Enum e(*allocationSiteTable); !e.empty(); e.popFront()) {
            const AllocationSiteKey &key = e.front().key;
            TypeObject *object = e.front().value;

            if (ScriptIsAboutToBeFinalized(cx, key.script, key.fun) || !object->isMarked())
                e.removeFront();
        }
    }

    /*
     * The pending array is reset on GC, it can grow large (75+ KB) and is easy
     * to reallocate if the compartment becomes active again.
     */
    if (pendingArray)
        cx->free_(pendingArray);

    pendingArray = NULL;
    pendingCapacity = 0;
}

TypeCompartment::~TypeCompartment()
{
    if (pendingArray)
        Foreground::free_(pendingArray);

    if (arrayTypeTable)
        Foreground::delete_(arrayTypeTable);

    if (objectTypeTable)
        Foreground::delete_(objectTypeTable);

    if (allocationSiteTable)
        Foreground::delete_(allocationSiteTable);
}

/* static */ void
TypeScript::Sweep(JSContext *cx, JSScript *script)
{
    JSCompartment *compartment = script->compartment();
    JS_ASSERT(compartment->types.inferenceEnabled);

    unsigned num = NumTypeSets(script);
    TypeSet *typeArray = script->types->typeArray();

    /* Remove constraints and references to dead objects from the persistent type sets. */
    for (unsigned i = 0; i < num; i++)
        typeArray[i].sweep(cx, compartment);

    TypeResult **presult = &script->types->dynamicList;
    while (*presult) {
        TypeResult *result = *presult;
        Type type = result->type;

        if (!type.isUnknown() && !type.isAnyObject() && type.isObject() &&
            IsAboutToBeFinalized(cx, type.objectKey())) {
            *presult = result->next;
            cx->delete_(result);
        } else {
            presult = &result->next;
        }
    }

    /*
     * If the script has nesting state with a most recent activation, we do not
     * need either to mark the call object or clear it if not live. Even with
     * a dead pointer in the nesting, we can't get a spurious match while
     * testing for reentrancy: if previous activations are still live, they
     * cannot alias the most recent one, and future activations will overwrite
     * activeCall on creation.
     */

    /*
     * Method JIT code depends on the type inference data which is about to
     * be purged, so purge the jitcode as well.
     */
#ifdef JS_METHODJIT
    mjit::ReleaseScriptCode(cx, script);
#endif
}

void
TypeScript::destroy()
{
    while (dynamicList) {
        TypeResult *next = dynamicList->next;
        Foreground::delete_(dynamicList);
        dynamicList = next;
    }

    if (nesting)
        Foreground::delete_(nesting);

    Foreground::free_(this);
}

inline size_t
TypeSet::dynamicSize()
{
    /* Get the amount of memory allocated from the analysis pool for this set. */
    uint32 count = baseObjectCount();
    if (count >= 2)
        return HashSetCapacity(count) * sizeof(TypeObject *);
    return 0;
}

inline size_t
TypeObject::dynamicSize()
{
    size_t bytes = 0;

    uint32 count = basePropertyCount();
    if (count >= 2)
        bytes += HashSetCapacity(count) * sizeof(TypeObject *);

    count = getPropertyCount();
    for (unsigned i = 0; i < count; i++) {
        Property *prop = getProperty(i);
        if (prop)
            bytes += sizeof(Property) + prop->types.dynamicSize();
    }

    return bytes;
}

static void
GetScriptMemoryStats(JSScript *script, TypeInferenceMemoryStats *stats)
{
    if (!script->types)
        return;

    if (!script->compartment()->types.inferenceEnabled) {
        stats->scripts += sizeof(TypeScript);
        return;
    }

    unsigned count = TypeScript::NumTypeSets(script);
    stats->scripts += sizeof(TypeScript) + count * sizeof(TypeSet);

    TypeResult *result = script->types->dynamicList;
    while (result) {
        stats->scripts += sizeof(TypeResult);
        result = result->next;
    }

    TypeSet *typeArray = script->types->typeArray();
    for (unsigned i = 0; i < count; i++) {
        size_t bytes = typeArray[i].dynamicSize();
        stats->scripts += bytes;
        stats->temporary -= bytes;
    }
}

JS_FRIEND_API(void)
JS_GetTypeInferenceMemoryStats(JSContext *cx, JSCompartment *compartment,
                               TypeInferenceMemoryStats *stats)
{
    /*
     * Note: not all data in the pool is temporary, and some will survive GCs
     * by being copied to the replacement pool. This memory will be counted too
     * and deducted from the amount of temporary data.
     */
    stats->temporary += ArenaAllocatedSize(compartment->pool);

    /* Pending arrays are cleared on GC along with the analysis pool. */
    stats->temporary += sizeof(TypeCompartment::PendingWork) * compartment->types.pendingCapacity;

    for (gc::CellIter i(cx, compartment, gc::FINALIZE_SCRIPT); !i.done(); i.next())
        GetScriptMemoryStats(i.get<JSScript>(), stats);

    if (compartment->types.allocationSiteTable)
        stats->tables += compartment->types.allocationSiteTable->allocatedSize();

    if (compartment->types.arrayTypeTable)
        stats->tables += compartment->types.arrayTypeTable->allocatedSize();

    if (compartment->types.objectTypeTable) {
        stats->tables += compartment->types.objectTypeTable->allocatedSize();

        for (ObjectTypeTable::Enum e(*compartment->types.objectTypeTable);
             !e.empty();
             e.popFront()) {
            const ObjectTableKey &key = e.front().key;
            stats->tables += key.nslots * (sizeof(jsid) + sizeof(Type));
        }
    }
}

JS_FRIEND_API(void)
JS_GetTypeInferenceObjectStats(void *object_, TypeInferenceMemoryStats *stats)
{
    TypeObject *object = (TypeObject *) object_;
    stats->objects += sizeof(TypeObject);

    if (object->singleton) {
        /*
         * Properties and associated type sets for singletons are cleared on
         * every GC. The type object is normally destroyed too, but we don't
         * charge this to 'temporary' as this is not for GC heap values.
         */
        JS_ASSERT(!object->newScript && !object->emptyShapes);
        return;
    }

    if (object->newScript) {
        size_t length = 0;
        for (TypeNewScript::Initializer *init = object->newScript->initializerList;; init++) {
            length++;
            if (init->kind == TypeNewScript::Initializer::DONE)
                break;
        }
        stats->objects += sizeof(TypeNewScript) + (length * sizeof(TypeNewScript::Initializer));
    }

    if (object->emptyShapes)
        stats->emptyShapes += sizeof(EmptyShape*) * gc::FINALIZE_FUNCTION_AND_OBJECT_LAST;

    size_t bytes = object->dynamicSize();
    stats->objects += bytes;
    stats->temporary -= bytes;
}<|MERGE_RESOLUTION|>--- conflicted
+++ resolved
@@ -4353,20 +4353,18 @@
         return false;
     }
 
-<<<<<<< HEAD
     JSScript *script = fun->script();
     JS_ASSERT(!script->isInnerFunction);
+
     if (!script->ensureRanAnalysis(cx, fun) || !script->ensureRanInference(cx)) {
-=======
-    if (script->hasClearedGlobal())
-        return false;
-
-    if (!script->ensureRanInference(cx)) {
->>>>>>> c62c25de
         *pbaseobj = NULL;
         cx->compartment->types.setPendingNukeTypes(cx);
         return false;
     }
+
+    if (script->hasClearedGlobal())
+        return false;
+
     ScriptAnalysis *analysis = script->analysis();
 
     /*
@@ -5076,7 +5074,7 @@
     if (!cx->typeInferenceEnabled())
         return true;
 
-    if (!script->isInnerFunction) {
+    if (!script->isInnerFunction || fun->isNullClosure()) {
         /*
          * Outermost functions need nesting information if there are inner
          * functions directly nested in them.
