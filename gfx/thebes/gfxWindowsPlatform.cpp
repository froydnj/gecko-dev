--- conflicted
+++ resolved
@@ -1900,30 +1900,9 @@
 auto
 gfxWindowsPlatform::CheckD3D11Support() -> D3D11Status
 {
-<<<<<<< HEAD
   if (gfxPrefs::LayersD3D11ForceWARP()) {
     return D3D11Status::ForceWARP;
   }
-=======
-  // This function attempts to initialize our D3D11 devices. If the hardware
-  // is not blacklisted for D3D11 layers. This will first attempt to create a
-  // hardware accelerated device. If this creation fails or the hardware is
-  // blacklisted, then this function will abort if WARP is disabled, causing us
-  // to fallback to D3D9 or Basic layers. If WARP is not disabled it will use
-  // a WARP device which should always be available on Windows 7 and higher.
-
-  mD3D11DeviceInitialized = true;
-  mDoesD3D11TextureSharingWork = false;
-
-  MOZ_ASSERT(!mD3D11Device); 
-
-  DriverInitCrashDetection detectCrashes;
-  if (InSafeMode() || detectCrashes.DisableAcceleration()) {
-    return;
-  }
-
-  bool useWARP = false;
->>>>>>> 9466d702
 
   if (nsCOMPtr<nsIGfxInfo> gfxInfo = services::GetGfxInfo()) {
     int32_t status;
@@ -1941,11 +1920,7 @@
           return D3D11Status::Blocked;
         }
 
-<<<<<<< HEAD
         return D3D11Status::TryWARP;
-=======
-        useWARP = true;
->>>>>>> 9466d702
       }
     }
   }
@@ -2000,7 +1975,6 @@
   return true;
 }
 
-<<<<<<< HEAD
 bool
 gfxWindowsPlatform::AttemptWARPDeviceCreation(const nsTArray<D3D_FEATURE_LEVEL>& aFeatureLevels)
 {
@@ -2026,13 +2000,6 @@
       // This should always succeed... in theory.
       gfxCriticalError() << "Failed to initialize WARP D3D11 device! " << hexa(hr);
       return false;
-=======
-    if (!adapter) {
-      if (!gfxPrefs::LayersD3D11DisableWARP()) {
-        return;
-      }
-      useWARP = true;
->>>>>>> 9466d702
     }
 
     reporterWARP.SetSuccessful();
@@ -2064,7 +2031,6 @@
   return SUCCEEDED(hr);
 }
 
-<<<<<<< HEAD
 bool
 gfxWindowsPlatform::AttemptD3D11ImageBridgeDeviceCreation(const nsTArray<D3D_FEATURE_LEVEL>& aFeatureLevels)
 {
@@ -2078,23 +2044,12 @@
   } MOZ_SEH_EXCEPT(EXCEPTION_EXECUTE_HANDLER) {
     return false;
   }
-=======
-      useWARP = true;
-      adapter = nullptr;
-    }
->>>>>>> 9466d702
 
   if (FAILED(hr)) {
     return false;
   }
 
-<<<<<<< HEAD
   mD3D11ImageBridgeDevice->SetExceptionMode(0);
-=======
-      useWARP = true;
-      adapter = nullptr;
-    }
->>>>>>> 9466d702
 
   return DoesD3D11AlphaTextureSharingWork(mD3D11ImageBridgeDevice);
 }
@@ -2152,6 +2107,10 @@
       // Nothing more we can do.
       return;
     }
+  }
+
+  if (!mD3D11Device) {
+    return;
   }
 
   mD3D11Device->SetExceptionMode(0);
