--- conflicted
+++ resolved
@@ -281,17 +281,8 @@
   {
     nsCOMPtr<nsISelection> selection;
     nsresult rv = editor->GetSelection(getter_AddRefs(selection));
-<<<<<<< HEAD
     if (NS_SUCCEEDED(rv) && selection && selection->Collapsed()) {
-      return editor->DeleteSelection(nsIEditor::eNext);
-=======
-    if (NS_SUCCEEDED(rv) && selection)
-    {
-      bool isCollapsed;
-      rv = selection->GetIsCollapsed(&isCollapsed);
-      if (NS_SUCCEEDED(rv) && isCollapsed)
-        return editor->DeleteSelection(nsIEditor::eNext, nsIEditor::eStrip);
->>>>>>> a452a472
+      return editor->DeleteSelection(nsIEditor::eNext, nsIEditor::eStrip);
     }
     return editor->Cut();
   }
@@ -384,18 +375,8 @@
   {
     nsCOMPtr<nsISelection> selection;
     nsresult rv = editor->GetSelection(getter_AddRefs(selection));
-<<<<<<< HEAD
     if (NS_SUCCEEDED(rv) && selection && selection->Collapsed()) {
-      return editor->DeleteSelection(nsIEditor::eNextWord);
-=======
-    if (NS_SUCCEEDED(rv) && selection)
-    {
-      bool isCollapsed;
-      rv = selection->GetIsCollapsed(&isCollapsed);
-      if (NS_SUCCEEDED(rv) && isCollapsed)
-        return editor->DeleteSelection(nsIEditor::eNextWord,
-                                       nsIEditor::eStrip);
->>>>>>> a452a472
+      return editor->DeleteSelection(nsIEditor::eNextWord, nsIEditor::eStrip);
     }
     return editor->Copy();
   }
