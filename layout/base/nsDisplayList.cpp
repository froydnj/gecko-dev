--- conflicted
+++ resolved
@@ -4405,10 +4405,7 @@
    * think that it's painting in its original rectangular coordinate space.
    * If we can't untransform, take the entire overflow rect */
   nsRect untransformedVisibleRect;
-<<<<<<< HEAD
-=======
   // GetTransform always operates in dev pixels.
->>>>>>> f2985f81
   float factor = mFrame->PresContext()->AppUnitsPerDevPixel();
   if (ShouldPrerenderTransformedContent(aBuilder, mFrame) ||
       !UntransformRectMatrix(mVisibleRect,
@@ -4443,14 +4440,9 @@
    * 3. Use it to transform the rect into the correct space.
    * 4. Pass that rect down through to the list's version of HitTest.
    */
-<<<<<<< HEAD
-  float factor = mFrame->PresContext()->AppUnitsPerDevPixel();
-  gfx3DMatrix matrix = GetTransform(factor);
-=======
   // GetTransform always operates in dev pixels.
   float factor = mFrame->PresContext()->AppUnitsPerDevPixel();
   gfx3DMatrix matrix = GetTransform();
->>>>>>> f2985f81
 
   if (!IsFrameVisible(mFrame, matrix)) {
     return;
@@ -4508,14 +4500,9 @@
 float
 nsDisplayTransform::GetHitDepthAtPoint(const nsPoint& aPoint)
 {
-<<<<<<< HEAD
-  float factor = mFrame->PresContext()->AppUnitsPerDevPixel();
-  gfx3DMatrix matrix = GetTransform(factor);
-=======
   // GetTransform always operates in dev pixels.
   float factor = mFrame->PresContext()->AppUnitsPerDevPixel();
   gfx3DMatrix matrix = GetTransform();
->>>>>>> f2985f81
 
   NS_ASSERTION(IsFrameVisible(mFrame, matrix), "We can't have hit a frame that isn't visible!");
 
@@ -4537,10 +4524,7 @@
     mFrame->GetVisualOverflowRectRelativeToSelf() :
     mStoredList.GetBounds(aBuilder, aSnap);
   *aSnap = false;
-<<<<<<< HEAD
-=======
   // GetTransform always operates in dev pixels.
->>>>>>> f2985f81
   float factor = mFrame->PresContext()->AppUnitsPerDevPixel();
   return nsLayoutUtils::MatrixTransformRect(untransformedBounds,
                                             GetTransform(),
@@ -4568,10 +4552,7 @@
 {
   *aSnap = false;
   nsRect untransformedVisible;
-<<<<<<< HEAD
-=======
   // GetTransform always operates in dev pixels.
->>>>>>> f2985f81
   float factor = mFrame->PresContext()->AppUnitsPerDevPixel();
   // If we're going to prerender all our content, pretend like we
   // don't have opqaue content so that everything under us is rendered
@@ -4584,11 +4565,7 @@
       return nsRegion();
   }
 
-<<<<<<< HEAD
-  const gfx3DMatrix& matrix = GetTransform(factor);
-=======
   const gfx3DMatrix& matrix = GetTransform();
->>>>>>> f2985f81
 
   nsRegion result;
   gfxMatrix matrix2d;
@@ -4608,20 +4585,12 @@
 bool nsDisplayTransform::IsUniform(nsDisplayListBuilder *aBuilder, nscolor* aColor)
 {
   nsRect untransformedVisible;
-<<<<<<< HEAD
-  float factor = mFrame->PresContext()->AppUnitsPerDevPixel();
-  if (!UntransformRectMatrix(mVisibleRect, GetTransform(factor), factor, &untransformedVisible)) {
-    return false;
-  }
-  const gfx3DMatrix& matrix = GetTransform(factor);
-=======
   // GetTransform always operates in dev pixels.
   float factor = mFrame->PresContext()->AppUnitsPerDevPixel();
   if (!UntransformRectMatrix(mVisibleRect, GetTransform(), factor, &untransformedVisible)) {
     return false;
   }
   const gfx3DMatrix& matrix = GetTransform();
->>>>>>> f2985f81
 
   gfxMatrix matrix2d;
   return matrix.Is2D(&matrix2d) &&
